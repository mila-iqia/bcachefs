--- conflicted
+++ resolved
@@ -192,14 +192,11 @@
         Bcachefs_extent extent = Bcachefs_iter_make_extent(fs, iter);
         return Py_BuildValue("KKKK", extent.inode, extent.file_offset, extent.offset, extent.size);
     }
-<<<<<<< HEAD
-=======
     else if (bch_val && iter->type == BTREE_ID_dirents)
     {
         Bcachefs_dirent dirent = Bcachefs_iter_make_dirent(fs, iter);
         return Py_BuildValue("KKIU#", dirent.parent_inode, dirent.inode, (uint32_t)dirent.type, dirent.name, dirent.name_len);
     }
->>>>>>> 0fb54afa
     else if (bch_val && iter->type == BTREE_ID_inodes)
     {
         Bcachefs_inode inode = Bcachefs_iter_make_inode(fs, iter);
