--- conflicted
+++ resolved
@@ -100,13 +100,8 @@
 static PyMethodDef PyBcachefs_methods[] = {
     {"open", (PyCFunction)(_PyCFunctionFastWithKeywords)PyBcachefs_open,
      METH_FASTCALL | METH_KEYWORDS, "Open bcachefs file to read"},
-<<<<<<< HEAD
-    {"close", (PyCFunction)PyBCacheFS_close, METH_NOARGS, "Close bcachefs file"},
-    {"iter", (PyCFunction)(_PyCFunctionFastWithKeywords)PyBCacheFS_iter,
-=======
     {"close", (PyCFunction)PyBcachefs_close, METH_NOARGS, "Close bcachefs file"},
     {"iter", (PyCFunction)(_PyCFunctionFastWithKeywords)PyBcachefs_iter,
->>>>>>> c85490f5
      METH_FASTCALL | METH_KEYWORDS, "Iterate over entries of specified type"},
     {NULL, NULL, 0, NULL}  /* Sentinel */
 };
@@ -220,13 +215,8 @@
  * Table of methods.
  */
 
-<<<<<<< HEAD
-static PyMethodDef PyBCacheFS_iterator_methods[] = {
-    {"next", (PyCFunction)PyBCacheFS_iterator_next, METH_NOARGS, "Iterate to next item"},
-=======
 static PyMethodDef PyBcachefs_iterator_methods[] = {
     {"next", (PyCFunction)PyBcachefs_iterator_next, METH_NOARGS, "Iterate to next item"},
->>>>>>> c85490f5
     {NULL, NULL, 0, NULL}  /* Sentinel */
 };
 
