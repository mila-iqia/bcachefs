--- conflicted
+++ resolved
@@ -213,7 +213,6 @@
         self._inodes_ls = {ROOT_DIRENT.inode: []}
         self._inodes_tree = {}
         self._inode_map = {}
-<<<<<<< HEAD
         self._open()
 
     def open(self, name: [str, int], mode: str = "rb", encoding: str = "utf-8"):
@@ -260,8 +259,6 @@
         for dirent in BcachefsIterDirEnt(self._filesystem):
             files.append(dirent)
         return files
-=======
->>>>>>> c85490f5
 
     def __enter__(self):
         return self
@@ -334,23 +331,8 @@
             return [parent]
 
     def read_file(self, inode: [str, int]) -> memoryview:
-<<<<<<< HEAD
         with self.open(inode) as f:
             return f.readall()
-=======
-        if isinstance(inode, str):
-            inode = self.find_dirent(inode).inode
-        extents = self._extents_map[inode]
-        file_size = self._inode_map[inode]
-
-        _bytes = np.empty(file_size, dtype="<u1")
-
-        for extent in extents:
-            self._file.seek(extent.offset)
-            self._file.readinto(_bytes[extent.file_offset:
-                                       extent.file_offset+extent.size])
-        return _bytes.data
->>>>>>> c85490f5
 
     def walk(self, top: str = None):
         if not top:
