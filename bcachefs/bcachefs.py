--- conflicted
+++ resolved
@@ -50,10 +50,6 @@
 
     def __str__(self):
         return self.name
-<<<<<<< HEAD
-=======
-
->>>>>>> 905c053e
 
 
 ROOT_DIRENT = DirEnt(0, 4096, DIR_TYPE, "/")
@@ -62,25 +58,26 @@
 
 class _BCacheFSFileBinary(io.BufferedIOBase):
     """Python file interface for BCachefs files"""
-<<<<<<< HEAD
-
-=======
->>>>>>> 905c053e
+
     def __init__(self, name, extents, file, inode, size):
         self.name = file
         self._extents = extents
-        self._extend_pos = 0
+        print(self._extents)
+        # sort by offset so the extents are always in the right order
+        sorted(self._extents, key=lambda extent: extent.offset)
+        self._extent_pos = 0
         self._file = file
         self._buffer = bytearray(8 * 512)
-        self._partial = False
+        self._view = None
         self._inode = inode
         self._pos = 0
         self._size = size
+        self._extent_read = 0
 
     def reset(self):
         # that could be seek start of file
         self._partial = False
-        self._extend_pos = 0
+        self._extent_pos = 0
 
     def __enter__(self):
         return self
@@ -90,7 +87,7 @@
 
     @property
     def closed(self) -> bool:
-        return len(self._extents) == self._extend_pos and not self._partial
+        return len(self._extents) == self._extent_pos and not self._partial
 
     def fileno(self) -> int:
         return self._inode
@@ -98,8 +95,8 @@
     def read1(self, size: int) -> bytes:
         """Read at most size bytes with at most one call to the underlying stream"""
         buffer = bytearray(size)
-        size = readinto1(b)
-        return buffer[:size].data
+        size = self.readinto1(buffer)
+        return buffer[:size]
 
     def readall(self) -> bytes:
         """Most efficient way to read a file, single allocation"""
@@ -122,47 +119,45 @@
 
     def readinto1(self, b: memoryview) -> int:
         """Read at most one extend"""
-        # finish reading a block if b was < block size
-        # or we had inline data
-        if self._partial:
-            n = len(self._buffer)
-            b[0:n] = self._buffer
-            self._partial = False
-            self._pos += n
-            return n
-
-        if len(self._extents) >= self._extend_pos:
-            self.closed = self._closed()
+
+        # we ran out of extent, done
+        if self._extent_pos >= len(self._extents):
             return 0
 
-        extend = self._extents[self._extend_pos]
-        self._extend_pos += 1
-
-        self._file.seek(extent.offset)
-        self._file.readinto(self._buffer)
-
-        n = len(b)
-        if n < len(self._buffer):
-            b[0:n] = self._buffer[:n]
-            self._buffer = self._buffer[n:]
-            self._partial = True
-            return n
-
-        n = len(self._buffer)
-        b[:n] = self._buffer
-        self._partial = False
-        self._pos += n
-        return n
+        # continue reading the current extent
+        extent = self._extents[self._extent_pos]
+
+        self._file.seek(extent.offset + self._extent_read)
+        read = self._file.readinto(b)
+
+        self._extent_read += read
+        self._pos += read
+
+        # if we finished reading current extend go the the next one
+        if self._extent_read >= extent.size:
+            self._extent_pos += 1
+            self._extent_read = 0
+
+        # finished reading the file
+        if self._pos > self._size:
+            diff = self._pos - self._size
+
+            self._extent_pos += 1
+            self._extent_read = 0
+            return read - diff
+
+        return read
 
     def readinto(self, b: memoryview) -> int:
         return self.readinto1(b)
 
+    @property
     def isatty(self):
         return False
 
     @property
     def readable(self):
-        return not self.closed()
+        return not self.closed
 
     @property
     def seekable(self):
@@ -205,14 +200,9 @@
     ...         bytes = f.read()
 
     """
-<<<<<<< HEAD
 
     def __init__(self, path: str, mode: str = "r"):
         assert mode == "r", "Only reading is supported"
-=======
-    def __init__(self, path: str, mode: str = 'r'):
-        assert mode == 'r', 'Only reading is supported'
->>>>>>> 905c053e
 
         self._path = path
         self._filesystem = None
@@ -251,41 +241,9 @@
             raise FileNotFoundError(f"{name} was not found")
 
         file_size = self._inode_map[inode]
-
         base = _BCacheFSFileBinary(name, extents, self._file, inode, file_size)
 
         if "b" in mode:
-            return base
-
-        return io.TextIOWrapper(base, encoding)
-
-    def namelist(self):
-        """Returns a list of files contained by this archive
-
-        Notes
-        -----
-        Added for parity with Zipfile interface
-
-        """
-        files = []
-        for dirent in BcachefsIterDirEnt(self._filesystem):
-            files.append(dirent)
-        return files
-
-    def open(self, name: [str, int], mode: str = 'rb', encoding: str = 'utf-8'):
-        inode = name
-        if isinstance(name, str):
-            inode = self.find_dirent(name).inode
-
-        extents = self._extents_map[inode]
-        file_size = 0
-
-        for extent in extents:
-            file_size += extent.size
-
-        base =_BCacheFSFileBinary(name, extents, self._file, inode, file_size)
-
-        if 'b' in mode:
             return base
 
         return io.TextIOWrapper(base, encoding)
@@ -296,7 +254,10 @@
         -----
         Added for parity with Zipfile interface
         """
-        return []
+        files = []
+        for dirent in BcachefsIterDirEnt(self._filesystem):
+            files.append(dirent)
+        return files
 
     def __enter__(self):
         return self
