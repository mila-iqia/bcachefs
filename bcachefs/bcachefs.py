# This Python file uses the following encoding: utf-8

import io
import os
from dataclasses import dataclass

from PIL.Image import WEB

import numpy as np

<<<<<<< HEAD
try:
    from bcachefs.c_bcachefs import PyBcachefs as _Bcachefs, \
        PyBcachefs_iterator as _Bcachefs_iterator
except ImportError as exception:
    read_the_docs_build = os.environ.get('READTHEDOCS', None) == 'True'

    if not read_the_docs_build:
        raise exception

    _Bcachefs = 0
    _Bcachefs_iterator = 0
=======
from bcachefs.c_bcachefs import (
    PyBcachefs as _Bcachefs,
    PyBcachefs_iterator as _Bcachefs_iterator,
)
>>>>>>> 6d800ae7

EXTENT_TYPE = 0
INODE_TYPE = 1
DIRENT_TYPE = 2

DIR_TYPE = 4
FILE_TYPE = 8


@dataclass(eq=True, frozen=True)
class Extent:
    """Specify the location of a chunk of a file inside the image

    Attributes
    ----------
    inode: int
        inode of the file

    file_offset: int
        position of the file chunk

    offset: int
        position inside the image where the chunk starts

    size: int
        size of the chunk

    Examples
    --------

    >>> with open('/my/archive') as image:
    ...     # go at the begining of the chunk
    ...     image.seek(extent.offset)
    ...     # read the entire chunk
    ...     image.readinto(_bytes[extent.file_offset:extent.file_offset + extent.size])

    """
    inode: int = 0
    file_offset: int = 0
    offset: int = 0
    size: int = 0


@dataclass(eq=True, frozen=True)
class Inode:
    """Bcachefs Inode Attributes

    Attributes
    ----------
    inode: int
        inode the attributes belongs to

    size: int
        file size

    """
    inode: int = 0
    size: int = 0


@dataclass(eq=True, frozen=True)
class DirEnt:
    """Bcachefs directory entry

    Attributes
    ----------
    parrent_inode: int
        inode of the parent entry (directory)

    inode: int
        inode of the current entry

    type: int
        file (8) or directory (4)

    name: str
        name of current entry (file or directory)

    """
    parent_inode: int = 0
    inode: int = 0
    type: int = 0
    name: str = ""

    @property
    def is_dir(self):
        return self.type == DIR_TYPE

    @property
    def is_file(self):
        return self.type == FILE_TYPE

    def __str__(self):
        return self.name


ROOT_DIRENT = DirEnt(0, 4096, DIR_TYPE, "/")
LOSTFOUND_DIRENT = DirEnt(4096, 4097, DIR_TYPE, "lost+found")


class _BcachefsFileBinary(io.BufferedIOBase):
    """Python file interface for Bcachefs files"""

    def __init__(self, name, extents, file, inode, size):
        self.name = file
        self._inode = inode
        self._size = size

        # underlying bcachefs archive
        # DO NOT close this!!
        self._file = file

        # sort by offset so the extents are always in the right order
        sorted(extents, key=lambda extent: extent.file_offset)
        self._extents = extents

        self._extent_pos = 0  # current extent being read
        self._extent_read = (
            0  # offset pointing to the unread part of the current extend
        )
        self._pos = 0  # absolute position inside the file

    def reset(self):
        self._extent_pos = 0
        self._extend_read = 0
        self._pos = 0

    def __enter__(self):
        return self

    def __exit__(self, *args, **kwargs):
        pass

    @property
    def closed(self) -> bool:
        """return true if we finished reading the current file

        Notes
        -----
        You can reuse the same file multiple time by calling `reset`

        """
        return self._extent_pos >= len(self._extents)

    def fileno(self) -> int:
        """returns the inode of the file inside bcachefs"""
        return self._inode

    def read(self, n=-1) -> bytes:
        """Read at most n bytes"""
        if n == -1:
            return self.readall()

        buffer = np.empty(n, dtype='<u1')
        view = memoryview(buffer)
        size = self.readinto(view)
        return bytes(buffer[:size])

    def read1(self, size: int) -> bytes:
        """Read at most size bytes with at most one call to the underlying stream"""
        buffer = np.empty(size, dtype='<u1')
        view = memoryview(buffer)
        size = self.readinto1(view)
        return bytes(buffer[:size])

    def readall(self) -> bytes:
        """Most efficient way to read a file, single allocation"""
        buffer = np.empty(self._size, dtype='<u1')
        memory = memoryview(buffer)

        for extent in self._extents:
            s = extent.file_offset
            e = s + extent.size

            self._file.seek(extent.offset)
            self._file.readinto(memory[s:e])

        return bytes(buffer)

    def readinto1(self, b: memoryview) -> int:
        """Read at most one extend

        Notes
        -----
        The size of the buffer is not checked against the extent size,
        this means we could possibly read beyond the extent but the size returned
        will be inside the bounds.
        """

        # we ran out of extent, done
        if self._extent_pos >= len(self._extents):
            return 0

        # continue reading the current extent
        extent = self._extents[self._extent_pos]

        self._file.seek(extent.offset + self._extent_read)
        read = self._file.readinto(b)

        self._extent_read += read
        self._pos += read

        # if we finished reading current extend go the the next one
        if self._extent_read >= extent.size:
            self._extent_pos += 1
            self._extent_read = 0

        # finished reading the file
        if self._pos > self._size:
            diff = self._pos - self._size

            self._extent_pos += 1
            self._extent_read = 0
            return read - diff

        return read

    def readinto(self, b: memoryview) -> int:
        """Read until the buffer is full"""
        n = len(b)
        size = self.readinto1(b)

        while size < n and not self.closed:
            size += self.readinto1(b[size:])

        return size

    @property
    def isatty(self):
        return False

    @property
    def readable(self):
        return not self.closed

    @property
    def seekable(self):
        return True

    def seek(self, offset, whence=io.SEEK_SET):
        if whence == io.SEEK_END:
            return self.seek(self._size + offset, io.SEEK_SET)

        if whence == io.SEEK_CUR:
            return self.seek(self._pos + offset, io.SEEK_SET)

        if whence == io.SEEK_SET:
            self.reset()

            e = 0
            for i, extent in enumerate(self._extents):
                s = extent.file_offset
                e = s + extent.size

                if s <= offset < e:
                    self._extent_pos = i
                    self._extent_read = offset - s
                    self._pos = offset
                    break

            return offset

    def tell(self):
        return self._pos

    def detach(self):
        raise io.UnsupportedOperation

    @property
    def writable(self):
        return False

    def writelines(self, lines):
        raise io.UnsupportedOperation

    def write(self, b):
        raise io.UnsupportedOperation

    def flush(self):
        pass


class Bcachefs:
<<<<<<< HEAD
    """Opens a Bcachefs image for reading

    Parameters
    ----------
    path: str
        path to the image

    """
    def __init__(self, path: str):
=======
    """Open a BCacheFS image for reading

    Examples
    --------
    >>> with BCacheFS('/path/to/image', 'r') as image:

    ...     with image.open('file.bin', 'rb') as f:
    ...         bytes = f.read()

    """

    def __init__(self, path: str, mode: str = "rb"):
        assert mode in ("r", "rb"), "Only reading is supported"

>>>>>>> 6d800ae7
        self._path = path
        self._filesystem = None
        self._size = 0
        self._file: [io.RawIOBase] = None
        self._closed = True
        self._pwd = "/"  # Used in Cursor
        self._dirent = ROOT_DIRENT  # Used in Cursor
        self._extents_map = {}
        self._inodes_ls = {ROOT_DIRENT.inode: []}
        self._inodes_tree = {}
        self._inode_map = {}

    def open(self, name: [str, int], mode: str = "rb", encoding: str = "utf-8"):
        """Open a file inside the image for reading

        Parameters
        ----------
        name: str, int
            Path to a file or inode integer

        mode: str
            reading mode rb (bytes)

        encoding: str
            string encoding to use, defaults to utf-8
        """
        inode = name
        if isinstance(name, str):
            inode = self.find_dirent(name).inode

        extents = self._extents_map.get(inode)

        if extents is None:
            raise FileNotFoundError(f"{name} was not found")

        file_size = self._inode_map[inode]
        base = _BcachefsFileBinary(name, extents, self._file, inode, file_size)
        return base

    def namelist(self):
        """Returns a list of files contained by this archive

        Notes
        -----
        Added for parity with Zipfile interface
        """

        directories = self._inodes_ls.get(ROOT_DIRENT.inode, [])
        return self._namelist("", directories)

    def _namelist(self, path, directories):
        names = []

        for dirent in directories:
            if dirent.is_dir:
                children = self._inodes_ls.get(dirent.inode, [])
                names.extend(self._namelist(os.path.join(path, dirent.name), children))

            if dirent.is_file:
                names.append(os.path.join(path, dirent.name))

        return names

    def __enter__(self):
        self._open()
        return self

    def __exit__(self, _type, _value, _traceback):
        self.close()

    def __iter__(self):
        return (ent for ent in self._inodes_tree.values())

    @property
    def path(self) -> str:
        return self._path

    @property
    def size(self) -> int:
        return self._size

    @property
    def closed(self) -> bool:
        return self._closed

    def cd(self, path: str = "/"):
        cursor = Cursor(
            self.path, self._extents_map, self._inodes_ls, self._inodes_tree
        )
        return cursor.cd(path)

    def _open(self):
        if self._closed:
            self._filesystem = _Bcachefs()
            self._filesystem.open(self._path)
            self._size = self._filesystem.size
            self._file = open(self._path, "rb")
            self._closed = False
            self._parse()

    def close(self):
        if not self._closed:
            # if the object was pickled we did not need the filesystem
            # to be set
            if self._filesystem:
                self._filesystem.close()
                self._filesystem = None
            self._size = 0
            self._file.close()
            self._file = None
            self._closed = True

    def find_dirent(self, path: str = None) -> DirEnt:
        if not path:
            dirent = self._dirent
        else:
            parts = [p for p in path.split("/") if p]
            dirent = self._dirent if not path.startswith("/") else ROOT_DIRENT
            while parts:
                dirent = self._inodes_tree.get((dirent.inode, parts.pop(0)), None)
                if dirent is None:
                    break
        return dirent

    def ls(self, path: [str, DirEnt] = None):
        """Show the files inside a given directory"""
        if isinstance(path, DirEnt):
            parent = path
        elif not path:
            parent = self._dirent
        else:
            parent = self.find_dirent(os.path.join(self._pwd, path))
        if parent.is_dir:
            return self._inodes_ls[parent.inode]
        else:
            return [parent]

    def read_file(self, inode: [str, int]) -> memoryview:
        with self.open(inode) as f:
            return f.readall()

    def walk(self, top: str = None):
        if not top:
            top = self._pwd
            parent = self._dirent
        else:
            top = os.path.join(self._pwd, top)
            parent = self.find_dirent(top)
        if parent:
            return self._walk(top, parent)

    def _parse(self):
        if self._extents_map:
            return

        for dirent in BcachefsIterDirEnt(self._filesystem):
            if dirent.is_dir:
                self._inodes_ls.setdefault(dirent.inode, [])

        for dirent in BcachefsIterDirEnt(self._filesystem):
            self._inodes_ls[dirent.parent_inode].append(dirent)
            self._inodes_tree[(dirent.parent_inode, dirent.name)] = dirent

        for extent in BcachefsIterExtent(self._filesystem):
            self._extents_map.setdefault(extent.inode, [])
            self._extents_map[extent.inode].append(extent)

        for inode in BcachefsIterInode(self._filesystem):
            self._inode_map[inode.inode] = inode.size

        for inode, extents in self._extents_map.items():
            self._extents_map[inode] = self._unique_extent_list(extents)

        for parent_inode, ls in self._inodes_ls.items():
            self._inodes_ls[parent_inode] = self._unique_dirent_list(ls)

    def _walk(self, dirpath: str, dirent: DirEnt):
        dirs = [ent for ent in self._inodes_ls[dirent.inode] if ent.is_dir]
        files = [ent for ent in self._inodes_ls[dirent.inode] if not ent.is_dir]
        yield dirpath, dirs, files
        for d in dirs:
            yield from self._walk(os.path.join(dirpath, d.name), d)

    @staticmethod
    def _unique_extent_list(inode_extents):
        # It's possible to have multiple duplicated extents for a single inode
        # and this implementation assumes that the last ones should be the
        # correct ones.
        unique_extent_list = []
        for ent in sorted(inode_extents, key=lambda _: _.file_offset):
            if ent not in unique_extent_list[-1:]:
                unique_extent_list.append(ent)
        return unique_extent_list

    @staticmethod
    def _unique_dirent_list(dirent_ls):
        # It's possible to have multiple inodes for a single file and this
        # implementation assumes that the last inode should be the correct one.
        return list({ent.name: ent for ent in dirent_ls}.values())

    def __getstate__(self):
        return dict(
            path=self._path,
            size=self._size,
            closed=self._closed,
            pwd=self._pwd,
            dirent=self._dirent,
            extents_map=self._extents_map,
            inode_ls=self._inodes_ls,
            inode_tree=self._inodes_tree,
            inode_map=self._inode_map,
        )

    def __setstate__(self, state):
        self._path = state["path"]
        self._size = state["size"]
        self._closed = state["closed"]

        if not self._closed:
            self._file = open(self._path, "rb")

        self._filesystem = None
        self._pwd = state["pwd"]
        self._dirent = state["dirent"]
        self._extents_map = state["extents_map"]
        self._inodes_ls = state["inode_ls"]
        self._inodes_tree = state["inode_tree"]
        self._inode_map = state["inode_map"]


class Cursor(Bcachefs):
    def __init__(
        self,
        path: [str, Bcachefs],
        extents_map: dict,
        inodes_ls: dict,
        inodes_tree: dict,
    ):
        if isinstance(path, str):
            super(Cursor, self).__init__(path)
        else:
            path: Bcachefs
            super(Cursor, self).__init__(path.path)
        self._extents_map = extents_map
        self._inodes_ls = inodes_ls
        self._inodes_tree = inodes_tree
        self._is_owner = False

    def __iter__(self):
        for _, dirs, files in self.walk():
            for d in dirs:
                yield d
            for f in files:
                yield f

    @property
    def pwd(self):
        return self._pwd

    def cd(self, path: str = "/"):
        if not path:
            path = "/"
            _path = path
        elif path.startswith(".."):
            pwd = self._pwd.split("/")
            path = path.split("/")
            while pwd and path and path[0] == "..":
                pwd.pop()
                path.pop(0)
            pwd = "/".join(pwd)
            if not pwd:
                pwd = "/"
            path = os.path.join(pwd, *path)
            _path = path
        else:
            _path = os.path.join(self._pwd, path)
        dirent = self.find_dirent(path)
        if dirent and dirent.is_dir:
            self._pwd = _path
            self._dirent = dirent
            return self
        else:
            return None


class BcachefsIter:
    def __init__(self, fs: _Bcachefs, t: int = DIRENT_TYPE):
        self._iter: _Bcachefs_iterator = fs.iter(t)

    def __iter__(self):
        return self

    def __next__(self):
        item = self._iter.next()
        if item is None:
            raise StopIteration
        return item


class BcachefsIterExtent(BcachefsIter):
    def __init__(self, fs: _Bcachefs):
        super(BcachefsIterExtent, self).__init__(fs, EXTENT_TYPE)

    def __next__(self):
        return Extent(*super(BcachefsIterExtent, self).__next__())


class BcachefsIterInode(BcachefsIter):
    def __init__(self, fs: _Bcachefs):
        super(BcachefsIterInode, self).__init__(fs, INODE_TYPE)

    def __next__(self):
        return Inode(*super(BcachefsIterInode, self).__next__())


class BcachefsIterDirEnt(BcachefsIter):
    def __init__(self, fs: _Bcachefs):
        super(BcachefsIterDirEnt, self).__init__(fs, DIRENT_TYPE)

    def __next__(self):
        return DirEnt(*super(BcachefsIterDirEnt, self).__next__())<|MERGE_RESOLUTION|>--- conflicted
+++ resolved
@@ -8,7 +8,6 @@
 
 import numpy as np
 
-<<<<<<< HEAD
 try:
     from bcachefs.c_bcachefs import PyBcachefs as _Bcachefs, \
         PyBcachefs_iterator as _Bcachefs_iterator
@@ -20,12 +19,6 @@
 
     _Bcachefs = 0
     _Bcachefs_iterator = 0
-=======
-from bcachefs.c_bcachefs import (
-    PyBcachefs as _Bcachefs,
-    PyBcachefs_iterator as _Bcachefs_iterator,
-)
->>>>>>> 6d800ae7
 
 EXTENT_TYPE = 0
 INODE_TYPE = 1
@@ -309,7 +302,6 @@
 
 
 class Bcachefs:
-<<<<<<< HEAD
     """Opens a Bcachefs image for reading
 
     Parameters
@@ -317,11 +309,6 @@
     path: str
         path to the image
 
-    """
-    def __init__(self, path: str):
-=======
-    """Open a BCacheFS image for reading
-
     Examples
     --------
     >>> with BCacheFS('/path/to/image', 'r') as image:
@@ -333,8 +320,6 @@
 
     def __init__(self, path: str, mode: str = "rb"):
         assert mode in ("r", "rb"), "Only reading is supported"
-
->>>>>>> 6d800ae7
         self._path = path
         self._filesystem = None
         self._size = 0
