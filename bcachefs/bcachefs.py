# This Python file uses the following encoding: utf-8

import io
import os
from dataclasses import dataclass

from PIL.Image import WEB

import numpy as np

from bcachefs.c_bcachefs import (
    PyBcachefs as _Bcachefs,
    PyBcachefs_iterator as _Bcachefs_iterator,
)

EXTENT_TYPE = 0
INODE_TYPE = 1
DIRENT_TYPE = 2

DIR_TYPE = 4
FILE_TYPE = 8


@dataclass(eq=True, frozen=True)
class Extent:
    inode: int = 0
    file_offset: int = 0
    offset: int = 0
    size: int = 0


@dataclass(eq=True, frozen=True)
class Inode:
    inode: int = 0
    size: int = 0


@dataclass(eq=True, frozen=True)
class DirEnt:
    parent_inode: int = 0
    inode: int = 0
    type: int = 0
    name: str = ""

    @property
    def is_dir(self):
        return self.type == DIR_TYPE

    @property
    def is_file(self):
        return self.type == FILE_TYPE

    def __str__(self):
        return self.name
<<<<<<< HEAD


=======


>>>>>>> cbd1e40c
ROOT_DIRENT = DirEnt(0, 4096, DIR_TYPE, "/")
LOSTFOUND_DIRENT = DirEnt(4096, 4097, DIR_TYPE, "lost+found")


class _BcachefsFileBinary(io.BufferedIOBase):
    """Python file interface for Bcachefs files"""

    def __init__(self, name, extents, file, inode, size):
        self.name = file
        self._inode = inode
        self._size = size

        # underlying bcachefs archive
        # DO NOT close this!!
        self._file = file

        # sort by offset so the extents are always in the right order
<<<<<<< HEAD
        sorted(extents, key=lambda extent: extent.offset)
=======
        sorted(extents, key=lambda extent: extent.file_offset)
>>>>>>> cbd1e40c
        self._extents = extents

        self._extent_pos = 0  # current extent being read
        self._extent_read = (
            0  # offset pointing to the unread part of the current extend
        )
        self._pos = 0  # absolute position inside the file

    def reset(self):
        self._extent_pos = 0
<<<<<<< HEAD
=======
        self._extend_read = 0
        self._pos = 0
>>>>>>> cbd1e40c

    def __enter__(self):
        return self

    def __exit__(self, *args, **kwargs):
        pass

    @property
    def closed(self) -> bool:
        """return true if we finished reading the current file

        Notes
        -----
        You can reuse the same file multiple time by calling `reset`

        """
        return self._extent_pos >= len(self._extents)

    def fileno(self) -> int:
        """returns the inode of the file inside bcachefs"""
        return self._inode

    def read(self, n=-1) -> bytes:
        """Read at most n bytes"""
        if n == -1:
            return self.readall()

<<<<<<< HEAD
        buffer = bytearray(n)
        view = memoryview(buffer)
        return self.readinto(view)

    def read1(self, size: int) -> bytes:
        """Read at most size bytes with at most one call to the underlying stream"""
        buffer = bytearray(size)
        size = self.readinto1(buffer)
        return buffer[:size]

    def readall(self) -> bytes:
        """Most efficient way to read a file, single allocation"""
        buffer = bytearray(self._size)
        data = []

        s = 0
        e = 0

        memory = memoryview(buffer)

        for extent in self._extents:
            s = e
=======
        buffer = np.empty(n, dtype="<u1")
        view = memoryview(buffer)
        size = self.readinto(view)
        return bytes(buffer[:size])

    def read1(self, size: int) -> bytes:
        """Read at most size bytes with at most one call to the underlying stream"""
        buffer = np.empty(size, dtype="<u1")
        view = memoryview(buffer)
        size = self.readinto1(view)
        return bytes(buffer[:size])

    def readall(self) -> bytes:
        """Most efficient way to read a file, single allocation"""
        buffer = np.empty(self._size, dtype="<u1")
        memory = memoryview(buffer)

        for extent in self._extents:
            s = extent.file_offset
>>>>>>> cbd1e40c
            e = s + extent.size

            self._file.seek(extent.offset)
            self._file.readinto(memory[s:e])

<<<<<<< HEAD
        return buffer
=======
        return bytes(buffer)
>>>>>>> cbd1e40c

    def readinto1(self, b: memoryview) -> int:
        """Read at most one extend

        Notes
        -----
        The size of the buffer is not checked against the extent size,
        this means we could possibly read beyond the extent but the size returned
        will be inside the bounds.
        """

        # we ran out of extent, done
        if self._extent_pos >= len(self._extents):
            return 0

        # continue reading the current extent
        extent = self._extents[self._extent_pos]

        self._file.seek(extent.offset + self._extent_read)
        read = self._file.readinto(b)

        self._extent_read += read
        self._pos += read

        # if we finished reading current extend go the the next one
        if self._extent_read >= extent.size:
            self._extent_pos += 1
            self._extent_read = 0

        # finished reading the file
        if self._pos > self._size:
            diff = self._pos - self._size

            self._extent_pos += 1
            self._extent_read = 0
            return read - diff

        return read

    def readinto(self, b: memoryview) -> int:
        """Read until the buffer is full"""
        n = len(b)
        size = self.readinto1(b)

        while size < n and not self.closed:
            size += self.readinto1(b[size:])

<<<<<<< HEAD
        return b
=======
        return size
>>>>>>> cbd1e40c

    @property
    def isatty(self):
        return False

    @property
    def readable(self):
        return not self.closed

    @property
    def seekable(self):
        return True

    def seek(self, offset, whence=io.SEEK_SET):
        if whence == io.SEEK_END:
            return self.seek(self._size + offset, io.SEEK_SET)

        if whence == io.SEEK_CUR:
            return self.seek(self._pos + offset, io.SEEK_SET)

        if whence == io.SEEK_SET:
            self.reset()

            e = 0
            for i, extent in enumerate(self._extents):
<<<<<<< HEAD
                s = e
                e = s + extent.size

                if s < offset < e:
=======
                s = extent.file_offset
                e = s + extent.size

                if s <= offset < e:
>>>>>>> cbd1e40c
                    self._extent_pos = i
                    self._extent_read = offset - s
                    self._pos = offset
                    break

            return offset

    def tell(self):
        return self._pos

    def detach(self):
        raise io.UnsupportedOperation

    @property
    def writable(self):
        return False

    def writelines(self, lines):
        raise io.UnsupportedOperation

    def write(self, b):
        raise io.UnsupportedOperation

    def flush(self):
        pass


class Bcachefs:
    """Open a BCacheFS image for reading

    Examples
    --------
    >>> with BCacheFS('/path/to/image', 'r') as image:

    ...     with image.open('file.bin', 'rb') as f:
    ...         bytes = f.read()

    """

    def __init__(self, path: str, mode: str = "rb"):
        assert mode in ("r", "rb"), "Only reading is supported"

        self._path = path
        self._filesystem = None
        self._size = 0
        self._file: [io.RawIOBase] = None
        self._closed = True
        self._pwd = "/"  # Used in Cursor
        self._dirent = ROOT_DIRENT  # Used in Cursor
        self._extents_map = {}
        self._inodes_ls = {ROOT_DIRENT.inode: []}
        self._inodes_tree = {}
        self._inode_map = {}
        self._open()

    def open(self, name: [str, int], mode: str = "rb", encoding: str = "utf-8"):
        """Open a file inside the image for reading

        Parameters
        ----------
        name: str, int
            Path to a file or inode integer

        mode: str
            reading mode rb (bytes)

        encoding: str
            string encoding to use, defaults to utf-8
        """
        inode = name
        if isinstance(name, str):
            inode = self.find_dirent(name).inode

        extents = self._extents_map.get(inode)

        if extents is None:
            raise FileNotFoundError(f"{name} was not found")

        file_size = self._inode_map[inode]
        base = _BcachefsFileBinary(name, extents, self._file, inode, file_size)
        return base

    def namelist(self):
        """Returns a list of files contained by this archive

        Notes
        -----
        Added for parity with Zipfile interface
        """
        files = []
        for dirent in BcachefsIterDirEnt(self._filesystem):
            files.append(dirent)
        return files

    def open(self, name: [str, int], mode: str = "rb", encoding: str = "utf-8"):
        """Open a file inside the image for reading

        Parameters
        ----------
        name: str, int
            Path to a file or inode integer

        mode: str
            reading mode rb (bytes)

        encoding: str
            string encoding to use, defaults to utf-8
        """
        inode = name
        if isinstance(name, str):
            inode = self.find_dirent(name).inode

        extents = self._extents_map.get(inode)

        if extents is None:
            raise FileNotFoundError(f"{name} was not found")

        file_size = self._inode_map[inode]
        base = _BcachefsFileBinary(name, extents, self._file, inode, file_size)
        return base

    def namelist(self):
        """Returns a list of files contained by this archive

        Notes
        -----
        Added for parity with Zipfile interface
        """

        directories = self._inodes_ls.get(ROOT_DIRENT.inode, [])
        return self._namelist("", directories)

    def _namelist(self, path, directories):
        names = []

        for dirent in directories:
            if dirent.is_dir:
                children = self._inodes_ls.get(dirent.inode, [])
                names.extend(
                    self._namelist(os.path.join(path, dirent.name), children)
                )

            if dirent.is_file:
                names.append(os.path.join(path, dirent.name))

        return names

    def __enter__(self):
<<<<<<< HEAD
=======
        self._open()
>>>>>>> cbd1e40c
        return self

    def __exit__(self, _type, _value, _traceback):
        self.close()

    def __iter__(self):
        return (ent for ent in self._inodes_tree.values())

    @property
    def path(self) -> str:
        return self._path

    @property
    def size(self) -> int:
        return self._size

    @property
    def closed(self) -> bool:
        return self._closed

    def cd(self, path: str = "/"):
        cursor = Cursor(
            self.path, self._extents_map, self._inodes_ls, self._inodes_tree
        )
        return cursor.cd(path)

    def _open(self):
        if self._closed:
            self._filesystem = _Bcachefs()
            self._filesystem.open(self._path)
            self._size = self._filesystem.size
            self._file = open(self._path, "rb")
            self._closed = False
            self._parse()

    def close(self):
        if not self._closed:
            # if the object was pickled we did not need the filesystem
            # to be set
            if self._filesystem:
                self._filesystem.close()
                self._filesystem = None
            self._size = 0
            self._file.close()
            self._file = None
            self._closed = True

    def find_dirent(self, path: str = None) -> DirEnt:
        if not path:
            dirent = self._dirent
        else:
            parts = [p for p in path.split("/") if p]
            dirent = self._dirent if not path.startswith("/") else ROOT_DIRENT
            while parts:
<<<<<<< HEAD
                dirent = self._inodes_tree.get((dirent.inode, parts.pop(0)), None)
=======
                dirent = self._inodes_tree.get(
                    (dirent.inode, parts.pop(0)), None
                )
>>>>>>> cbd1e40c
                if dirent is None:
                    break
        return dirent

    def ls(self, path: [str, DirEnt] = None):
        """Show the files inside a given directory"""
        if isinstance(path, DirEnt):
            parent = path
        elif not path:
            parent = self._dirent
        else:
            parent = self.find_dirent(os.path.join(self._pwd, path))
        if parent.is_dir:
            return self._inodes_ls[parent.inode]
        else:
            return [parent]

    def read_file(self, inode: [str, int]) -> memoryview:
        with self.open(inode) as f:
            return f.readall()

    def walk(self, top: str = None):
        if not top:
            top = self._pwd
            parent = self._dirent
        else:
            top = os.path.join(self._pwd, top)
            parent = self.find_dirent(top)
        if parent:
            return self._walk(top, parent)

    def _parse(self):
        if self._extents_map:
            return

        for dirent in BcachefsIterDirEnt(self._filesystem):
            if dirent.is_dir:
                self._inodes_ls.setdefault(dirent.inode, [])

        for dirent in BcachefsIterDirEnt(self._filesystem):
            self._inodes_ls[dirent.parent_inode].append(dirent)
            self._inodes_tree[(dirent.parent_inode, dirent.name)] = dirent

        for extent in BcachefsIterExtent(self._filesystem):
            self._extents_map.setdefault(extent.inode, [])
            self._extents_map[extent.inode].append(extent)

        for inode in BcachefsIterInode(self._filesystem):
            self._inode_map[inode.inode] = inode.size

        for inode, extents in self._extents_map.items():
            self._extents_map[inode] = self._unique_extent_list(extents)

        for parent_inode, ls in self._inodes_ls.items():
            self._inodes_ls[parent_inode] = self._unique_dirent_list(ls)

    def _walk(self, dirpath: str, dirent: DirEnt):
        dirs = [ent for ent in self._inodes_ls[dirent.inode] if ent.is_dir]
        files = [ent for ent in self._inodes_ls[dirent.inode] if not ent.is_dir]
        yield dirpath, dirs, files
        for d in dirs:
            yield from self._walk(os.path.join(dirpath, d.name), d)

    @staticmethod
    def _unique_extent_list(inode_extents):
        # It's possible to have multiple duplicated extents for a single inode
        # and this implementation assumes that the last ones should be the
        # correct ones.
        unique_extent_list = []
        for ent in sorted(inode_extents, key=lambda _: _.file_offset):
            if ent not in unique_extent_list[-1:]:
                unique_extent_list.append(ent)
        return unique_extent_list

    @staticmethod
    def _unique_dirent_list(dirent_ls):
        # It's possible to have multiple inodes for a single file and this
        # implementation assumes that the last inode should be the correct one.
        return list({ent.name: ent for ent in dirent_ls}.values())

    def __getstate__(self):
        return dict(
            path=self._path,
            size=self._size,
            closed=self._closed,
            pwd=self._pwd,
            dirent=self._dirent,
            extents_map=self._extents_map,
            inode_ls=self._inodes_ls,
            inode_tree=self._inodes_tree,
            inode_map=self._inode_map,
        )

    def __setstate__(self, state):
        self._path = state["path"]
        self._size = state["size"]
        self._closed = state["closed"]

        if not self._closed:
            self._file = open(self._path, "rb")

        self._filesystem = None
        self._pwd = state["pwd"]
        self._dirent = state["dirent"]
        self._extents_map = state["extents_map"]
        self._inodes_ls = state["inode_ls"]
        self._inodes_tree = state["inode_tree"]
        self._inode_map = state["inode_map"]


class Cursor(Bcachefs):
    def __init__(
        self,
        path: [str, Bcachefs],
        extents_map: dict,
        inodes_ls: dict,
        inodes_tree: dict,
    ):
        if isinstance(path, str):
            super(Cursor, self).__init__(path)
        else:
            path: Bcachefs
            super(Cursor, self).__init__(path.path)
        self._extents_map = extents_map
        self._inodes_ls = inodes_ls
        self._inodes_tree = inodes_tree
        self._is_owner = False

    def __iter__(self):
        for _, dirs, files in self.walk():
            for d in dirs:
                yield d
            for f in files:
                yield f

    @property
    def pwd(self):
        return self._pwd

    def cd(self, path: str = "/"):
        if not path:
            path = "/"
            _path = path
        elif path.startswith(".."):
            pwd = self._pwd.split("/")
            path = path.split("/")
            while pwd and path and path[0] == "..":
                pwd.pop()
                path.pop(0)
            pwd = "/".join(pwd)
            if not pwd:
                pwd = "/"
            path = os.path.join(pwd, *path)
            _path = path
        else:
            _path = os.path.join(self._pwd, path)
        dirent = self.find_dirent(path)
        if dirent and dirent.is_dir:
            self._pwd = _path
            self._dirent = dirent
            return self
        else:
            return None


class BcachefsIter:
    def __init__(self, fs: _Bcachefs, t: int = DIRENT_TYPE):
        self._iter: _Bcachefs_iterator = fs.iter(t)

    def __iter__(self):
        return self

    def __next__(self):
        item = self._iter.next()
        if item is None:
            raise StopIteration
        return item


class BcachefsIterExtent(BcachefsIter):
    def __init__(self, fs: _Bcachefs):
        super(BcachefsIterExtent, self).__init__(fs, EXTENT_TYPE)

    def __next__(self):
        return Extent(*super(BcachefsIterExtent, self).__next__())


class BcachefsIterInode(BcachefsIter):
    def __init__(self, fs: _Bcachefs):
        super(BcachefsIterInode, self).__init__(fs, INODE_TYPE)

    def __next__(self):
        return Inode(*super(BcachefsIterInode, self).__next__())


class BcachefsIterDirEnt(BcachefsIter):
    def __init__(self, fs: _Bcachefs):
        super(BcachefsIterDirEnt, self).__init__(fs, DIRENT_TYPE)

    def __next__(self):
        return DirEnt(*super(BcachefsIterDirEnt, self).__next__())<|MERGE_RESOLUTION|>--- conflicted
+++ resolved
@@ -52,13 +52,8 @@
 
     def __str__(self):
         return self.name
-<<<<<<< HEAD
-
-
-=======
-
-
->>>>>>> cbd1e40c
+
+
 ROOT_DIRENT = DirEnt(0, 4096, DIR_TYPE, "/")
 LOSTFOUND_DIRENT = DirEnt(4096, 4097, DIR_TYPE, "lost+found")
 
@@ -76,11 +71,7 @@
         self._file = file
 
         # sort by offset so the extents are always in the right order
-<<<<<<< HEAD
-        sorted(extents, key=lambda extent: extent.offset)
-=======
         sorted(extents, key=lambda extent: extent.file_offset)
->>>>>>> cbd1e40c
         self._extents = extents
 
         self._extent_pos = 0  # current extent being read
@@ -91,11 +82,8 @@
 
     def reset(self):
         self._extent_pos = 0
-<<<<<<< HEAD
-=======
         self._extend_read = 0
         self._pos = 0
->>>>>>> cbd1e40c
 
     def __enter__(self):
         return self
@@ -123,30 +111,6 @@
         if n == -1:
             return self.readall()
 
-<<<<<<< HEAD
-        buffer = bytearray(n)
-        view = memoryview(buffer)
-        return self.readinto(view)
-
-    def read1(self, size: int) -> bytes:
-        """Read at most size bytes with at most one call to the underlying stream"""
-        buffer = bytearray(size)
-        size = self.readinto1(buffer)
-        return buffer[:size]
-
-    def readall(self) -> bytes:
-        """Most efficient way to read a file, single allocation"""
-        buffer = bytearray(self._size)
-        data = []
-
-        s = 0
-        e = 0
-
-        memory = memoryview(buffer)
-
-        for extent in self._extents:
-            s = e
-=======
         buffer = np.empty(n, dtype="<u1")
         view = memoryview(buffer)
         size = self.readinto(view)
@@ -166,17 +130,12 @@
 
         for extent in self._extents:
             s = extent.file_offset
->>>>>>> cbd1e40c
             e = s + extent.size
 
             self._file.seek(extent.offset)
             self._file.readinto(memory[s:e])
 
-<<<<<<< HEAD
-        return buffer
-=======
         return bytes(buffer)
->>>>>>> cbd1e40c
 
     def readinto1(self, b: memoryview) -> int:
         """Read at most one extend
@@ -224,11 +183,7 @@
         while size < n and not self.closed:
             size += self.readinto1(b[size:])
 
-<<<<<<< HEAD
-        return b
-=======
         return size
->>>>>>> cbd1e40c
 
     @property
     def isatty(self):
@@ -254,17 +209,10 @@
 
             e = 0
             for i, extent in enumerate(self._extents):
-<<<<<<< HEAD
-                s = e
-                e = s + extent.size
-
-                if s < offset < e:
-=======
                 s = extent.file_offset
                 e = s + extent.size
 
                 if s <= offset < e:
->>>>>>> cbd1e40c
                     self._extent_pos = i
                     self._extent_read = offset - s
                     self._pos = offset
@@ -318,7 +266,6 @@
         self._inodes_ls = {ROOT_DIRENT.inode: []}
         self._inodes_tree = {}
         self._inode_map = {}
-        self._open()
 
     def open(self, name: [str, int], mode: str = "rb", encoding: str = "utf-8"):
         """Open a file inside the image for reading
@@ -354,45 +301,6 @@
         -----
         Added for parity with Zipfile interface
         """
-        files = []
-        for dirent in BcachefsIterDirEnt(self._filesystem):
-            files.append(dirent)
-        return files
-
-    def open(self, name: [str, int], mode: str = "rb", encoding: str = "utf-8"):
-        """Open a file inside the image for reading
-
-        Parameters
-        ----------
-        name: str, int
-            Path to a file or inode integer
-
-        mode: str
-            reading mode rb (bytes)
-
-        encoding: str
-            string encoding to use, defaults to utf-8
-        """
-        inode = name
-        if isinstance(name, str):
-            inode = self.find_dirent(name).inode
-
-        extents = self._extents_map.get(inode)
-
-        if extents is None:
-            raise FileNotFoundError(f"{name} was not found")
-
-        file_size = self._inode_map[inode]
-        base = _BcachefsFileBinary(name, extents, self._file, inode, file_size)
-        return base
-
-    def namelist(self):
-        """Returns a list of files contained by this archive
-
-        Notes
-        -----
-        Added for parity with Zipfile interface
-        """
 
         directories = self._inodes_ls.get(ROOT_DIRENT.inode, [])
         return self._namelist("", directories)
@@ -413,10 +321,7 @@
         return names
 
     def __enter__(self):
-<<<<<<< HEAD
-=======
         self._open()
->>>>>>> cbd1e40c
         return self
 
     def __exit__(self, _type, _value, _traceback):
@@ -471,13 +376,9 @@
             parts = [p for p in path.split("/") if p]
             dirent = self._dirent if not path.startswith("/") else ROOT_DIRENT
             while parts:
-<<<<<<< HEAD
-                dirent = self._inodes_tree.get((dirent.inode, parts.pop(0)), None)
-=======
                 dirent = self._inodes_tree.get(
                     (dirent.inode, parts.pop(0)), None
                 )
->>>>>>> cbd1e40c
                 if dirent is None:
                     break
         return dirent
