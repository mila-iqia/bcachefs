/* Include Guard */
#ifndef INCLUDE_BENZINA_BCACHEFS_H
#define INCLUDE_BENZINA_BCACHEFS_H


/**
 * Includes
 */

#include <stdio.h>


/* Extern "C" Guard */
#ifdef __cplusplus
extern "C" {
#endif

/* Defines */

typedef signed char int8_t;
typedef signed short int16_t;
typedef signed int int32_t;
typedef __int64_t int64_t;
typedef unsigned char uint8_t;
typedef unsigned short uint16_t;
typedef unsigned int uint32_t;
typedef __uint64_t uint64_t;

#define BCH_SB_SECTOR           8
#define BCH_SB_LABEL_SIZE       32
#define BCH_SECTOR_SIZE         512
#define BCH_U64S_SIZE           8

#define BCH_SB_FIELDS()             \
    x(journal,      0)              \
    x(members,      1)              \
    x(crypt,        2)              \
    x(replicas_v0,  3)              \
    x(quota,        4)              \
    x(disk_groups,  5)              \
    x(clean,        6)              \
    x(replicas,     7)              \
    x(journal_seq_blacklist, 8)

#define BCH_JSET_ENTRY_TYPES()      \
    x(btree_keys,       0)          \
    x(btree_root,       1)          \
    x(prio_ptrs,        2)          \
    x(blacklist,        3)          \
    x(blacklist_v2,     4)          \
    x(usage,            5)          \
    x(data_usage,       6)          \
    x(clock,            7)          \
    x(dev_usage,        8)

/* Btree: */

#define BCH_BTREE_IDS()             \
    x(extents,          0)          \
    x(inodes,           1)          \
    x(dirents,          2)          \
    x(xattrs,           3)          \
    x(alloc,            4)          \
    x(quotas,           5)          \
    x(stripes,          6)          \
    x(reflink,          7)

/*
 * - DELETED keys are used internally to mark keys that should be ignored but
 *   override keys in composition order.  Their version number is ignored.
 *
 * - DISCARDED keys indicate that the data is all 0s because it has been
 *   discarded. DISCARDs may have a version; if the version is nonzero the key
 *   will be persistent, otherwise the key will be dropped whenever the btree
 *   node is rewritten (like DELETED keys).
 *
 * - ERROR: any read of the data returns a read error, as the data was lost due
 *   to a failing device. Like DISCARDED keys, they can be removed (overridden)
 *   by new writes or cluster-wide GC. Node repair can also overwrite them with
 *   the same or a more recent version number, but not with an older version
 *   number.
 *
 * - WHITEOUT: for hash table btrees
*/
#define BCH_BKEY_TYPES()            \
    x(deleted,          0)          \
    x(discard,          1)          \
    x(error,            2)          \
    x(cookie,           3)          \
    x(hash_whiteout,    4)          \
    x(btree_ptr,        5)          \
    x(extent,           6)          \
    x(reservation,      7)          \
    x(inode,            8)          \
    x(inode_generation, 9)          \
    x(dirent,           10)         \
    x(xattr,            11)         \
    x(alloc,            12)         \
    x(quota,            13)         \
    x(stripe,           14)         \
    x(reflink_p,        15)         \
    x(reflink_v,        16)         \
    x(inline_data,      17)         \
    x(btree_ptr_v2,     18)         \
    x(indirect_inline_data, 19)     \
    x(alloc_v2,         20)

#define BCH_EXTENT_ENTRY_TYPES()    \
    x(ptr,              0)          \
    x(crc32,            1)          \
    x(crc64,            2)          \
    x(crc128    ,       3)          \
    x(stripe_ptr,       4)
#define BCH_EXTENT_ENTRY_MAX        5

#define BKEY_U64s                   (sizeof(struct bkey) / sizeof(uint64_t))
#define KEY_FORMAT_LOCAL_BTREE      0
#define KEY_FORMAT_CURRENT          1

/*
 * Magic numbers
 *
 * The various other data structures have their own magic numbers, which are
 * xored with the first part of the cache set's UUID
 */

#define BCH_KEY_MAGIC                                   \
    (((uint64_t) 'b' <<  0)|((uint64_t) 'c' <<  8)|     \
     ((uint64_t) 'h' << 16)|((uint64_t) '*' << 24)|     \
     ((uint64_t) '*' << 32)|((uint64_t) 'k' << 40)|     \
     ((uint64_t) 'e' << 48)|((uint64_t) 'y' << 56))

#define JSET_MAGIC      0x245235c1a3625032ULL
#define BSET_MAGIC      0x90135c78b99e07f5ULL

enum bch_sb_field_type {
#define x(f, nr)    BCH_SB_FIELD_##f = nr,
    BCH_SB_FIELDS()
#undef x
    BCH_SB_FIELD_NR
};

enum bch_jset_entry_type {
#define x(f, nr)    BCH_JSET_ENTRY_##f  = nr,
    BCH_JSET_ENTRY_TYPES()
#undef x
    BCH_JSET_ENTRY_NR
};

enum btree_id {
#define x(kwd, val) BTREE_ID_##kwd = val,
    BCH_BTREE_IDS()
#undef x
    BTREE_ID_NR
};

enum bch_bkey_fields {
    BKEY_FIELD_INODE,
    BKEY_FIELD_OFFSET,
    BKEY_FIELD_SNAPSHOT,
    BKEY_FIELD_SIZE,
    BKEY_FIELD_VERSION_HI,
    BKEY_FIELD_VERSION_LO,
    BKEY_NR_FIELDS,
};

enum bch_bkey_type {
#define x(name, nr) KEY_TYPE_##name = nr,
    BCH_BKEY_TYPES()
#undef x
    KEY_TYPE_MAX,
};

enum bch_extent_entry_type {
#define x(f, n) BCH_EXTENT_ENTRY_##f = n,
    BCH_EXTENT_ENTRY_TYPES()
#undef x
};

enum bch_inode_flags{
    BCH_INODE_FLAG_sync              = (1UL <<  0),
    BCH_INODE_FLAG_immutable         = (1UL <<  1),
    BCH_INODE_FLAG_append            = (1UL <<  2),
    BCH_INODE_FLAG_nodump            = (1UL <<  3),
    BCH_INODE_FLAG_noatime           = (1UL <<  4),
    BCH_INODE_FLAG_i_size_dirty      = (1UL <<  5),
    BCH_INODE_FLAG_i_sectors_dirty   = (1UL <<  6),
    BCH_INODE_FLAG_unlinked          = (1UL <<  7),
    BCH_INODE_FLAG_backptr_untrusted = (1UL <<  8),
    BCH_INODE_FLAG_new_varint        = (1UL << 31),
};
struct u64s_spec {
    uint32_t size;  /* size in bytes of the u64s field */
    uint32_t start; /* should be added to the u64s field */
};

static const struct u64s_spec U64S_BCH_SB_FIELD = {
    .size = sizeof(uint32_t),
    .start = 0};
static const struct u64s_spec U64S_JSET_ENTRY = {
    .size = sizeof(uint16_t),
    .start = 1};
static const struct u64s_spec U64S_BKEY_I = {
    .size = sizeof(uint8_t),
    .start = 0};
static const struct u64s_spec U64S_BKEY = {
    .size = sizeof(uint8_t),
    .start = 0};

struct uuid {
    uint8_t         bytes[16];
} __attribute__((packed, aligned(8)));

/* 128 bits, sufficient for cryptographic MACs: */
struct bch_csum {
    uint64_t        lo;
    uint64_t        hi;
} __attribute__((packed, aligned(8)));

struct bch_sb_layout {
    struct uuid     magic;  /* bcachefs superblock UUID */
    uint8_t         layout_type;
    uint8_t         sb_max_size_bits; /* base 2 of 512 byte sectors */
    uint8_t         nr_superblocks;
    uint8_t         pad[5];
    uint64_t        sb_offset[61];
} __attribute__((packed, aligned(8)));

/* Optional/variable size superblock sections: */

struct bch_sb_field {
    uint64_t        _data[0];
    uint32_t        u64s;
    uint32_t        type;
};

/*
 * @offset  - sector where this sb was written
 * @version - on disk format version
 * @version_min - Oldest metadata version this filesystem contains; so we can
 *        safely drop compatibility code and refuse to mount filesystems
 *        we'd need it for
 * @magic   - identifies as a bcachefs superblock (BCACHE_MAGIC)
 * @seq     - incremented each time superblock is written
 * @uuid    - used for generating various magic numbers and identifying
 *                member devices, never changes
 * @user_uuid   - user visible UUID, may be changed
 * @label   - filesystem label
 * @seq     - identifies most recent superblock, incremented each time
 *        superblock is written
 * @features    - enabled incompatible features
 */
struct bch_sb {
    struct bch_csum     csum;
    uint16_t        version;
    uint16_t        version_min;
    uint16_t        pad[2];
    struct uuid     magic;
    struct uuid     uuid;
    struct uuid     user_uuid;
    uint8_t         label[BCH_SB_LABEL_SIZE];
    uint64_t        offset;
    uint64_t        seq;

    uint16_t        block_size;
    uint8_t         dev_idx;
    uint8_t         nr_devices;
    uint32_t        u64s;

    uint64_t        time_base_lo;
    uint32_t        time_base_hi;
    uint32_t        time_precision;

    uint64_t        flags[8];
    uint64_t        features[2];
    uint64_t        compat[2];

    struct bch_sb_layout    layout;

    union {
        struct bch_sb_field start[0];
        uint64_t    _data[0];
    };
} __attribute__((packed, aligned(8)));

/* Btree keys - all units are in sectors */

struct bversion {
    uint32_t        hi;
    uint64_t        lo;
} __attribute__((packed, aligned(4)));

struct bpos {
    /*
     * Word order matches machine byte order - btree code treats a bpos as a
     * single large integer, for search/comparison purposes
     *
     * Note that wherever a bpos is embedded in another on disk data
     * structure, it has to be byte swabbed when reading in metadata that
     * wasn't written in native endian order:
     */
    uint32_t        snapshot;
    uint64_t        offset;     /* Points to end of extent - sectors */
    uint64_t        inode;
} __attribute__((packed, aligned(4)));

static inline struct bpos SPOS(uint64_t inode, uint64_t offset, uint32_t snapshot)
{
    return (struct bpos) {
        .inode      = inode,
        .offset     = offset,
        .snapshot   = snapshot,
    };
}

/* Empty placeholder struct, for container_of() */
struct bch_val {
    uint64_t        __nothing[0];
};

struct bkey_format {
    uint8_t     key_u64s;
    uint8_t     nr_fields;
    /* One unused slot for now: */
    uint8_t     bits_per_field[6];
    uint64_t    field_offset[6];
};

static const struct bkey_format BKEY_FORMAT_SHORT = {
    .key_u64s = 3,
    .nr_fields = 6,
    .bits_per_field = {64,  // BKEY_FIELD_INODE
                       64,  // BKEY_FIELD_OFFSET
                       32,  // BKEY_FIELD_SNAPSHOT
                       0, 0, 0},
    .field_offset = {0}
};

struct bkey_short {
    /* Size of combined key and value, in u64s */
    uint8_t     u64s;

    /* Format of key (0 for format local to btree node) */
    uint8_t     format:7,
                needs_whiteout:1;

    /* Type of the value */
    uint8_t     type;

    uint8_t     pad[1];

//    struct bversion version;
//    uint32_t    size;       /* extent size, in sectors */
    struct bpos p;
} __attribute__((packed, aligned(8)));

struct bkey_local {
    /* Size of combined key and value, in u64s */
    uint8_t     u64s;

    /* Format of key (0 for format local to btree node) */
    uint8_t     format:7,
                needs_whiteout:1;

    /* Type of the value */
    uint8_t     type;

    uint8_t     pad[1];

    struct bversion version;
    uint32_t    size;       /* extent size, in sectors */
    struct bpos p;

    uint8_t     key_u64s;
} __attribute__((packed, aligned(8)));

struct bkey {
    /* Size of combined key and value, in u64s */
    uint8_t     u64s;

    /* Format of key (0 for format local to btree node) */
    uint8_t     format:7,
                needs_whiteout:1;

    /* Type of the value */
    uint8_t     type;

    uint8_t     pad[1];

    struct bversion version;
    uint32_t    size;       /* extent size, in sectors */
    struct bpos p;
} __attribute__((packed, aligned(8)));

struct bkey_packed {
    uint64_t    _data[0];

    /* Size of combined key and value, in u64s */
    uint8_t     u64s;

    /* Format of key (0 for format local to btree node) */

    /*
     * XXX: next incompat on disk format change, switch format and
     * needs_whiteout - bkey_packed() will be cheaper if format is the high
     * bits of the bitfield
     */
    uint8_t     format:7,
                needs_whiteout:1;

    /* Type of the value */
    uint8_t     type;
    uint8_t     key_start[0];

    /*
     * We copy bkeys with struct assignment in various places, and while
     * that shouldn't be done with packed bkeys we can't disallow it in C,
     * and it's legal to cast a bkey to a bkey_packed  - so padding it out
     * to the same size as struct bkey should hopefully be safest.
     */
    uint8_t     pad[sizeof(struct bkey) - 3];
} __attribute__((packed, aligned(8)));

/* bkey with inline value */
struct bkey_i {
    uint64_t    _data[0];

    union {
    struct {
        /* Size of combined key and value, in u64s */
        uint8_t u64s;
    };
    struct {
        struct bkey k;
        struct bch_val  v;
    };
    };
};

/*
 * On clean shutdown, store btree roots and current journal sequence number in
 * the superblock:
 */
struct jset_entry {
    uint16_t    u64s;
    uint8_t     btree_id;
    uint8_t     level;
    uint8_t     type; /* designates what this jset holds */
    uint8_t     pad[3];

    union {
        struct bkey_i   start[0];
        uint64_t    _data[0];
    };
};

struct bch_sb_field_clean {
    struct bch_sb_field field;

    uint32_t    flags;
    uint16_t    _read_clock; /* no longer used */
    uint16_t    _write_clock;
    uint64_t    journal_seq;

    union {
        struct jset_entry start[0];
        uint64_t    _data[0];
    };
};

/* Extents */

/* Compressed/uncompressed size are stored biased by 1: */
struct bch_extent_crc32 {
    uint32_t    type:2,
                _compressed_size:7,
                _uncompressed_size:7,
                offset:7,
                _unused:1,
                csum_type:4,
                compression_type:4;
    uint32_t    csum;
} __attribute__((packed, aligned(8)));

#define CRC32_SIZE_MAX      (1U << 7)
#define CRC32_NONCE_MAX     0

struct bch_extent_crc64 {
    uint64_t    type:3,
                _compressed_size:9,
                _uncompressed_size:9,
                offset:9,
                nonce:10,
                csum_type:4,
                compression_type:4,
                csum_hi:16;
    uint64_t    csum_lo;
} __attribute__((packed, aligned(8)));

#define CRC64_SIZE_MAX      (1U << 9)
#define CRC64_NONCE_MAX     ((1U << 10) - 1)

struct bch_extent_crc128 {
    uint64_t    type:4,
                _compressed_size:13,
                _uncompressed_size:13,
                offset:13,
                nonce:13,
                csum_type:4,
                compression_type:4;
    struct bch_csum     csum;
} __attribute__((packed, aligned(8)));

#define CRC128_SIZE_MAX     (1U << 13)
#define CRC128_NONCE_MAX    ((1U << 13) - 1)

/*
 * @reservation - pointer hasn't been written to, just reserved
 */
struct bch_extent_ptr {
    uint64_t    type:1,
                cached:1,
                unused:1,
                reservation:1,
                offset:44, /* 8 petabytes */
                dev:8,
                gen:8;
} __attribute__((packed, aligned(8)));

struct bch_extent_stripe_ptr {
    uint64_t    type:5,
                block:8,
                redundancy:4,
                idx:47;
};

struct bch_extent_reservation {
    uint64_t    type:6,
                unused:22,
                replicas:4,
                generation:32;
};

union bch_extent_entry {
    unsigned long           type;

#define x(f, n) struct bch_extent_##f   f;
    BCH_EXTENT_ENTRY_TYPES()
#undef x
};

struct bch_btree_ptr_v2 {
    struct bch_val      v;

    uint64_t    mem_ptr;
    uint64_t    seq;
    uint16_t    sectors_written;
    uint16_t    flags;
    struct bpos min_key;
    struct bch_extent_ptr   start[0];
    uint64_t    _data[0];
} __attribute__((packed, aligned(8)));

struct bch_extent {
    struct bch_val      v;

    union bch_extent_entry  start[0];
    uint64_t    _data[0];
} __attribute__((packed, aligned(8)));

/* Inodes */

#define BCACHEFS_ROOT_INO   4096

struct bch_inode {
    struct bch_val      v;

    uint64_t    bi_hash_seed;
    uint32_t    bi_flags;
    uint16_t    bi_mode;
    uint8_t     fields[0];
} __attribute__((packed, aligned(8)));

/* Dirents */

/*
 * Dirents (and xattrs) have to implement string lookups; since our b-tree
 * doesn't support arbitrary length strings for the key, we instead index by a
 * 64 bit hash (currently truncated sha1) of the string, stored in the offset
 * field of the key - using linear probing to resolve hash collisions. This also
 * provides us with the readdir cookie posix requires.
 *
 * Linear probing requires us to use whiteouts for deletions, in the event of a
 * collision:
 */

struct bch_dirent {
    struct bch_val      v;

    /* Target inode number: */
    uint64_t    d_inum;

    /*
     * Copy of mode bits 12-15 from the target inode - so userspace can get
     * the filetype without having to do a stat()
     */
    uint8_t     d_type;

    uint8_t     d_name[];
} __attribute__((packed, aligned(8)));

/* Inline data */

struct bch_inline_data {
    struct bch_val      v;
    uint8_t     data[0];
};

/* Btree nodes */

/*
 * Btree nodes
 *
 * On disk a btree node is a list/log of these; within each set the keys are
 * sorted
 */
struct bset {
    uint64_t    seq;

    /*
     * Highest journal entry this bset contains keys for.
     * If on recovery we don't see that journal entry, this bset is ignored:
     * this allows us to preserve the order of all index updates after a
     * crash, since the journal records a total order of all index updates
     * and anything that didn't make it to the journal doesn't get used.
     */
    uint64_t    journal_seq;

    uint32_t    flags;
    uint16_t    version;
    uint16_t    u64s; /* count of d[] in u64s */

    union {
        struct bkey_packed start[0];
        uint64_t        _data[0];
    };
} __attribute__((packed, aligned(8)));

struct btree_node {
    struct bch_csum     csum;
    uint64_t    magic;

    /* this flags field is encrypted, unlike bset->flags: */
    uint64_t    flags;

    /* Closed interval: */
    struct bpos     min_key;
    struct bpos     max_key;
    struct bch_extent_ptr   _ptr; /* not used anymore */
    struct bkey_format  format;

    union {
    struct bset     keys;
    struct {
        uint8_t     pad[22];
        uint16_t    u64s;
        uint64_t    _data[0];

    };
    };
} __attribute__((packed, aligned(8)));

struct btree_node_entry {
    struct bch_csum     csum;

    union {
    struct bset     keys;
    struct {
        uint8_t     pad[22];
        uint16_t    u64s;
        uint64_t    _data[0];

    };
    };
} __attribute__((packed, aligned(8)));

static inline uint64_t __bch2_sb_magic(struct bch_sb *sb)
{
    uint64_t ret;
    memcpy(&ret, &sb->uuid, sizeof(ret));
    return ret;
}

static inline uint64_t __jset_magic(struct bch_sb *sb)
{
    return __bch2_sb_magic(sb) ^ JSET_MAGIC;
}

static inline uint64_t __bset_magic(struct bch_sb *sb)
{
    return __bch2_sb_magic(sb) ^ BSET_MAGIC;
}

static const struct uuid BCACHE_MAGIC = {{
    0xc6, 0x85, 0x73, 0xf6,
    0x4e, 0x1a,
    0x45, 0xca,
    0x82, 0x65,
    0xf5, 0x7f, 0x48, 0xba, 0x6d, 0x81}};

const void *benz_bch_next_sibling(const void *p, uint32_t sizeof_p, const void *p_end, const void *c, struct u64s_spec u64s_spec);

const struct bch_sb_field *benz_bch_next_sb_field(const struct bch_sb *p, const struct bch_sb_field *c, enum bch_sb_field_type type);
const struct jset_entry *benz_bch_next_jset_entry(const struct bch_sb_field *p,
                                                  uint32_t sizeof_p,
                                                  const struct jset_entry *c,
                                                  enum bch_jset_entry_type type);
const struct bch_val *benz_bch_first_bch_val(const struct bkey *p, uint8_t key_u64s);
const struct bch_val *benz_bch_next_bch_val(const struct bkey *p, const struct bch_val *c, uint32_t sizeof_c);
const struct bset *benz_bch_next_bset(const struct btree_node *p, const void *p_end, const struct bset *c, const struct bch_sb *sb);
const struct bkey *benz_bch_next_bkey(const struct bset *p, const struct bkey *c, enum bch_bkey_type type);

struct bkey_local benz_bch_parse_bkey(const struct bkey *bkey, const struct bkey_format *format);

uint64_t benz_bch_get_sb_size(const struct bch_sb *sb);
uint64_t benz_bch_get_block_size(const struct bch_sb *sb);
uint64_t benz_bch_get_btree_node_size(const struct bch_sb *sb);
uint64_t benz_bch_get_extent_offset(const struct bch_extent_ptr *bch_extent_ptr);

const struct bkey *benz_bch_file_offset_size(const struct bkey *bkey,
                                             const struct bch_val *bch_val,
                                             uint64_t *file_offset,
                                             uint64_t *offset,
                                             uint64_t *size);
uint64_t benz_bch_inline_data_offset(const struct btree_node* start, const struct bch_val *bch_val, uint64_t start_offset);

struct bch_sb *benz_bch_realloc_sb(struct bch_sb *sb, uint64_t size);
struct btree_node *benz_bch_malloc_btree_node(const struct bch_sb *sb);

uint64_t benz_bch_fread_sb(struct bch_sb *sb, uint64_t size, FILE *fp);
uint64_t benz_bch_fread_btree_node(struct btree_node *btree_node, const struct bch_sb *sb, const struct bch_btree_ptr_v2 *btree_ptr, FILE *fp);

typedef struct {
    FILE *fp;
    long size;
    struct bch_sb *sb;
} Bcachefs;

typedef struct Bcachefs_iterator {
    enum btree_id type;                         //! which btree are we iterating over
    const struct jset_entry *jset_entry;        //! journal entry specifying the location of the btree root
    const struct bch_btree_ptr_v2 *btree_ptr;   //! current btree node location
    const struct bset *bset;                    //! current bset inside the btree
    const void *bkey;                           //! current bkey inside the bset
    const struct bch_val *bch_val;              //! current value stored inside along side the key
    struct btree_node *btree_node;              //! current btree node
    struct Bcachefs_iterator *next_it;          //! pointer to the children btree node if iterating over nested Btrees
} Bcachefs_iterator;

//! Decoded value from the extend btree
typedef struct {
    uint64_t inode;
    uint64_t file_offset;
    uint64_t offset;
    uint64_t size;
} Bcachefs_extent;

//! Decoded value from the inode btree
typedef struct {
    uint64_t inode;
    uint64_t size;
} Bcachefs_inode;

//! Decoded value from the dirent btree
typedef struct {
    uint64_t parent_inode;
    uint64_t inode;
    uint8_t type;
    const uint8_t *name;
<<<<<<< HEAD
} BCacheFS_dirent;


// ?
int BCacheFS_fini(BCacheFS *this);

/*! Open a bcachefs file for reading and initialze the BCacheFS object for reading
 * 
 * @param this reference to a BCacheFS object, allocating/freeing this reference is the responsibility of the user
 * @param path to the archive
 * 
 * @return -1 on failures
 */
int BCacheFS_open(BCacheFS *this, const char *path);


/*! Close the BCacheFS object
 */
int BCacheFS_close(BCacheFS *this);
int BCacheFS_iter(const BCacheFS *this, BCacheFS_iterator *iter, enum btree_id type);
int BCacheFS_next_iter(const BCacheFS *this, BCacheFS_iterator *iter, const struct bch_btree_ptr_v2 *btree_ptr);
int BCacheFS_iter_fini(const BCacheFS *this, BCacheFS_iterator *iter);
const struct bch_val *BCacheFS_iter_next(const BCacheFS *this, BCacheFS_iterator *iter);
const struct jset_entry *BCacheFS_iter_next_jset_entry(const BCacheFS *this, BCacheFS_iterator *iter);
const struct bch_btree_ptr_v2 *BCacheFS_iter_next_btree_ptr(const BCacheFS *this, BCacheFS_iterator *iter);
const struct bset *BCacheFS_iter_next_bset(const BCacheFS *this, BCacheFS_iterator *iter);
BCacheFS_dirent BCacheFS_iter_make_dirent(const BCacheFS *this, BCacheFS_iterator *iter);
BCacheFS_extent BCacheFS_iter_make_extent(const BCacheFS *this, BCacheFS_iterator *iter);
=======
    const uint8_t name_len;
} Bcachefs_dirent;

int Bcachefs_fini(Bcachefs *this);
int Bcachefs_open(Bcachefs *this, const char *path);
int Bcachefs_close(Bcachefs *this);
int Bcachefs_iter(const Bcachefs *this, Bcachefs_iterator *iter, enum btree_id type);
int Bcachefs_next_iter(const Bcachefs *this, Bcachefs_iterator *iter, const struct bch_btree_ptr_v2 *btree_ptr);
int Bcachefs_iter_fini(const Bcachefs *this, Bcachefs_iterator *iter);
const struct bch_val *Bcachefs_iter_next(const Bcachefs *this, Bcachefs_iterator *iter);
const struct jset_entry *Bcachefs_iter_next_jset_entry(const Bcachefs *this, Bcachefs_iterator *iter);
const struct bch_btree_ptr_v2 *Bcachefs_iter_next_btree_ptr(const Bcachefs *this, Bcachefs_iterator *iter);
const struct bset *Bcachefs_iter_next_bset(const Bcachefs *this, Bcachefs_iterator *iter);
Bcachefs_extent Bcachefs_iter_make_extent(const Bcachefs *this, Bcachefs_iterator *iter);
Bcachefs_inode Bcachefs_iter_make_inode(const Bcachefs *this, Bcachefs_iterator *iter);
Bcachefs_dirent Bcachefs_iter_make_dirent(const Bcachefs *this, Bcachefs_iterator *iter);
>>>>>>> c85490f5

uint64_t benz_get_flag_bits(const uint64_t bitfield, uint8_t first_bit, uint8_t last_bit);

uint64_t benz_uintXX_as_uint64(const uint8_t *bytes, uint8_t sizeof_uint);

void benz_print_chars(const uint8_t *bytes, uint64_t len);
void benz_print_bytes(const uint8_t *bytes, uint64_t len);
void benz_print_bits(uint64_t bitfield);
void benz_print_hex(const uint8_t *hex, uint64_t len);
void benz_print_uuid(const struct uuid *uuid);

/* End Extern "C" and Include Guard */
#ifdef __cplusplus
}
#endif
#endif<|MERGE_RESOLUTION|>--- conflicted
+++ resolved
@@ -777,36 +777,6 @@
     uint64_t inode;
     uint8_t type;
     const uint8_t *name;
-<<<<<<< HEAD
-} BCacheFS_dirent;
-
-
-// ?
-int BCacheFS_fini(BCacheFS *this);
-
-/*! Open a bcachefs file for reading and initialze the BCacheFS object for reading
- * 
- * @param this reference to a BCacheFS object, allocating/freeing this reference is the responsibility of the user
- * @param path to the archive
- * 
- * @return -1 on failures
- */
-int BCacheFS_open(BCacheFS *this, const char *path);
-
-
-/*! Close the BCacheFS object
- */
-int BCacheFS_close(BCacheFS *this);
-int BCacheFS_iter(const BCacheFS *this, BCacheFS_iterator *iter, enum btree_id type);
-int BCacheFS_next_iter(const BCacheFS *this, BCacheFS_iterator *iter, const struct bch_btree_ptr_v2 *btree_ptr);
-int BCacheFS_iter_fini(const BCacheFS *this, BCacheFS_iterator *iter);
-const struct bch_val *BCacheFS_iter_next(const BCacheFS *this, BCacheFS_iterator *iter);
-const struct jset_entry *BCacheFS_iter_next_jset_entry(const BCacheFS *this, BCacheFS_iterator *iter);
-const struct bch_btree_ptr_v2 *BCacheFS_iter_next_btree_ptr(const BCacheFS *this, BCacheFS_iterator *iter);
-const struct bset *BCacheFS_iter_next_bset(const BCacheFS *this, BCacheFS_iterator *iter);
-BCacheFS_dirent BCacheFS_iter_make_dirent(const BCacheFS *this, BCacheFS_iterator *iter);
-BCacheFS_extent BCacheFS_iter_make_extent(const BCacheFS *this, BCacheFS_iterator *iter);
-=======
     const uint8_t name_len;
 } Bcachefs_dirent;
 
@@ -823,7 +793,6 @@
 Bcachefs_extent Bcachefs_iter_make_extent(const Bcachefs *this, Bcachefs_iterator *iter);
 Bcachefs_inode Bcachefs_iter_make_inode(const Bcachefs *this, Bcachefs_iterator *iter);
 Bcachefs_dirent Bcachefs_iter_make_dirent(const Bcachefs *this, Bcachefs_iterator *iter);
->>>>>>> c85490f5
 
 uint64_t benz_get_flag_bits(const uint64_t bitfield, uint8_t first_bit, uint8_t last_bit);
 
