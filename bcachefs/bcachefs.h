/* Include Guard */
#ifndef INCLUDE_BENZINA_BCACHEFS_H
#define INCLUDE_BENZINA_BCACHEFS_H


/**
 * Includes
 */

#include <stdio.h>


/* Extern "C" Guard */
#ifdef __cplusplus
extern "C" {
#endif

/* Defines */

typedef signed char int8_t;
typedef signed short int16_t;
typedef signed int int32_t;
typedef __int64_t int64_t;
typedef unsigned char uint8_t;
typedef unsigned short uint16_t;
typedef unsigned int uint32_t;
typedef __uint64_t uint64_t;

#define BCH_SB_SECTOR           8
#define BCH_SB_LABEL_SIZE       32
#define BCH_SECTOR_SIZE         512
#define BCH_U64S_SIZE           8

#define BCH_SB_FIELDS()             \
    x(journal,      0)              \
    x(members,      1)              \
    x(crypt,        2)              \
    x(replicas_v0,  3)              \
    x(quota,        4)              \
    x(disk_groups,  5)              \
    x(clean,        6)              \
    x(replicas,     7)              \
    x(journal_seq_blacklist, 8)

#define BCH_JSET_ENTRY_TYPES()      \
    x(btree_keys,       0)          \
    x(btree_root,       1)          \
    x(prio_ptrs,        2)          \
    x(blacklist,        3)          \
    x(blacklist_v2,     4)          \
    x(usage,            5)          \
    x(data_usage,       6)          \
    x(clock,            7)          \
    x(dev_usage,        8)

/* Btree: */

#define BCH_BTREE_IDS()             \
    x(extents,          0)          \
    x(inodes,           1)          \
    x(dirents,          2)          \
    x(xattrs,           3)          \
    x(alloc,            4)          \
    x(quotas,           5)          \
    x(stripes,          6)          \
    x(reflink,          7)

/*
 * - DELETED keys are used internally to mark keys that should be ignored but
 *   override keys in composition order.  Their version number is ignored.
 *
 * - DISCARDED keys indicate that the data is all 0s because it has been
 *   discarded. DISCARDs may have a version; if the version is nonzero the key
 *   will be persistent, otherwise the key will be dropped whenever the btree
 *   node is rewritten (like DELETED keys).
 *
 * - ERROR: any read of the data returns a read error, as the data was lost due
 *   to a failing device. Like DISCARDED keys, they can be removed (overridden)
 *   by new writes or cluster-wide GC. Node repair can also overwrite them with
 *   the same or a more recent version number, but not with an older version
 *   number.
 *
 * - WHITEOUT: for hash table btrees
*/
#define BCH_BKEY_TYPES()            \
    x(deleted,          0)          \
    x(discard,          1)          \
    x(error,            2)          \
    x(cookie,           3)          \
    x(hash_whiteout,    4)          \
    x(btree_ptr,        5)          \
    x(extent,           6)          \
    x(reservation,      7)          \
    x(inode,            8)          \
    x(inode_generation, 9)          \
    x(dirent,           10)         \
    x(xattr,            11)         \
    x(alloc,            12)         \
    x(quota,            13)         \
    x(stripe,           14)         \
    x(reflink_p,        15)         \
    x(reflink_v,        16)         \
    x(inline_data,      17)         \
    x(btree_ptr_v2,     18)         \
    x(indirect_inline_data, 19)     \
    x(alloc_v2,         20)

#define BCH_EXTENT_ENTRY_TYPES()    \
    x(ptr,              0)          \
    x(crc32,            1)          \
    x(crc64,            2)          \
    x(crc128    ,       3)          \
    x(stripe_ptr,       4)
#define BCH_EXTENT_ENTRY_MAX        5

#define BKEY_U64s                   (sizeof(struct bkey) / sizeof(uint64_t))
#define KEY_FORMAT_LOCAL_BTREE      0
#define KEY_FORMAT_CURRENT          1

/*
 * Magic numbers
 *
 * The various other data structures have their own magic numbers, which are
 * xored with the first part of the cache set's UUID
 */

#define BCH_KEY_MAGIC                                   \
    (((uint64_t) 'b' <<  0)|((uint64_t) 'c' <<  8)|     \
     ((uint64_t) 'h' << 16)|((uint64_t) '*' << 24)|     \
     ((uint64_t) '*' << 32)|((uint64_t) 'k' << 40)|     \
     ((uint64_t) 'e' << 48)|((uint64_t) 'y' << 56))

#define JSET_MAGIC      0x245235c1a3625032ULL
#define BSET_MAGIC      0x90135c78b99e07f5ULL

enum bch_sb_field_type {
#define x(f, nr)    BCH_SB_FIELD_##f = nr,
    BCH_SB_FIELDS()
#undef x
    BCH_SB_FIELD_NR
};

enum bch_jset_entry_type {
#define x(f, nr)    BCH_JSET_ENTRY_##f  = nr,
    BCH_JSET_ENTRY_TYPES()
#undef x
    BCH_JSET_ENTRY_NR
};

enum btree_id {
#define x(kwd, val) BTREE_ID_##kwd = val,
    BCH_BTREE_IDS()
#undef x
    BTREE_ID_NR
};

enum bch_bkey_fields {
    BKEY_FIELD_INODE,
    BKEY_FIELD_OFFSET,
    BKEY_FIELD_SNAPSHOT,
    BKEY_FIELD_SIZE,
    BKEY_FIELD_VERSION_HI,
    BKEY_FIELD_VERSION_LO,
    BKEY_NR_FIELDS,
};

enum bch_bkey_type {
#define x(name, nr) KEY_TYPE_##name = nr,
    BCH_BKEY_TYPES()
#undef x
    KEY_TYPE_MAX,
};

enum bch_extent_entry_type {
#define x(f, n) BCH_EXTENT_ENTRY_##f = n,
    BCH_EXTENT_ENTRY_TYPES()
#undef x
};

enum bch_inode_flags{
    BCH_INODE_FLAG_sync              = (1UL <<  0),
    BCH_INODE_FLAG_immutable         = (1UL <<  1),
    BCH_INODE_FLAG_append            = (1UL <<  2),
    BCH_INODE_FLAG_nodump            = (1UL <<  3),
    BCH_INODE_FLAG_noatime           = (1UL <<  4),
    BCH_INODE_FLAG_i_size_dirty      = (1UL <<  5),
    BCH_INODE_FLAG_i_sectors_dirty   = (1UL <<  6),
    BCH_INODE_FLAG_unlinked          = (1UL <<  7),
    BCH_INODE_FLAG_backptr_untrusted = (1UL <<  8),
    BCH_INODE_FLAG_new_varint        = (1UL << 31),
};


struct u64s_spec {
    uint32_t size;  /* size in bytes of the u64s field */
    uint32_t start; /* should be added to the u64s field */
};

static const struct u64s_spec U64S_BCH_SB_FIELD = {
    .size = sizeof(uint32_t),
    .start = 0};
static const struct u64s_spec U64S_JSET_ENTRY = {
    .size = sizeof(uint16_t),
    .start = 1};
static const struct u64s_spec U64S_BKEY_I = {
    .size = sizeof(uint8_t),
    .start = 0};
static const struct u64s_spec U64S_BKEY = {
    .size = sizeof(uint8_t),
    .start = 0};

struct uuid {
    uint8_t         bytes[16];
} __attribute__((packed, aligned(8)));

/* 128 bits, sufficient for cryptographic MACs: */
struct bch_csum {
    uint64_t        lo;
    uint64_t        hi;
} __attribute__((packed, aligned(8)));

struct bch_sb_layout {
    struct uuid     magic;  /* bcachefs superblock UUID */
    uint8_t         layout_type;
    uint8_t         sb_max_size_bits; /* base 2 of 512 byte sectors */
    uint8_t         nr_superblocks;
    uint8_t         pad[5];
    uint64_t        sb_offset[61];
} __attribute__((packed, aligned(8)));

/* Optional/variable size superblock sections: */

struct bch_sb_field {
    uint64_t        _data[0];
    uint32_t        u64s;
    uint32_t        type;
};

/*
 * @offset  - sector where this sb was written
 * @version - on disk format version
 * @version_min - Oldest metadata version this filesystem contains; so we can
 *        safely drop compatibility code and refuse to mount filesystems
 *        we'd need it for
 * @magic   - identifies as a bcachefs superblock (BCACHE_MAGIC)
 * @seq     - incremented each time superblock is written
 * @uuid    - used for generating various magic numbers and identifying
 *                member devices, never changes
 * @user_uuid   - user visible UUID, may be changed
 * @label   - filesystem label
 * @seq     - identifies most recent superblock, incremented each time
 *        superblock is written
 * @features    - enabled incompatible features
 */
struct bch_sb {
    struct bch_csum     csum;
    uint16_t        version;
    uint16_t        version_min;
    uint16_t        pad[2];
    struct uuid     magic;
    struct uuid     uuid;
    struct uuid     user_uuid;
    uint8_t         label[BCH_SB_LABEL_SIZE];
    uint64_t        offset;
    uint64_t        seq;

    uint16_t        block_size;
    uint8_t         dev_idx;
    uint8_t         nr_devices;
    uint32_t        u64s;

    uint64_t        time_base_lo;
    uint32_t        time_base_hi;
    uint32_t        time_precision;

    uint64_t        flags[8];
    uint64_t        features[2];
    uint64_t        compat[2];

    struct bch_sb_layout    layout;

    union {
        struct bch_sb_field start[0];
        uint64_t    _data[0];
    };
} __attribute__((packed, aligned(8)));

/* Btree keys - all units are in sectors */

struct bversion {
    uint32_t        hi;
    uint64_t        lo;
} __attribute__((packed, aligned(4)));

struct bpos {
    /*
     * Word order matches machine byte order - btree code treats a bpos as a
     * single large integer, for search/comparison purposes
     *
     * Note that wherever a bpos is embedded in another on disk data
     * structure, it has to be byte swabbed when reading in metadata that
     * wasn't written in native endian order:
     */
    uint32_t        snapshot;
    uint64_t        offset;     /* Points to end of extent - sectors */
    uint64_t        inode;
} __attribute__((packed, aligned(4)));

static inline struct bpos SPOS(uint64_t inode, uint64_t offset, uint32_t snapshot)
{
    return (struct bpos) {
        .inode      = inode,
        .offset     = offset,
        .snapshot   = snapshot,
    };
}

/* Empty placeholder struct, for container_of() */
struct bch_val {
    uint64_t        __nothing[0];
};

struct bkey_format {
    uint8_t     key_u64s;
    uint8_t     nr_fields;
    /* One unused slot for now: */
    uint8_t     bits_per_field[6];
    uint64_t    field_offset[6];
};

static const struct bkey_format BKEY_FORMAT_SHORT = {
    .key_u64s = 3,
    .nr_fields = 6,
    .bits_per_field = {64,  // BKEY_FIELD_INODE
                       64,  // BKEY_FIELD_OFFSET
                       32,  // BKEY_FIELD_SNAPSHOT
                       0, 0, 0},
    .field_offset = {0}
};

struct bkey_short {
    /* Size of combined key and value, in u64s */
    uint8_t     u64s;

    /* Format of key (0 for format local to btree node) */
    uint8_t     format:7,
                needs_whiteout:1;

    /* Type of the value */
    uint8_t     type;

    uint8_t     pad[1];

//    struct bversion version;
//    uint32_t    size;       /* extent size, in sectors */
    struct bpos p;
} __attribute__((packed, aligned(8)));

struct bkey_local {
    /* Size of combined key and value, in u64s */
    uint8_t     u64s;

    /* Format of key (0 for format local to btree node) */
    uint8_t     format:7,
                needs_whiteout:1;

    /* Type of the value */
    uint8_t     type;

    uint8_t     pad[1];

    struct bversion version;
    uint32_t    size;       /* extent size, in sectors */
    struct bpos p;

    uint8_t     key_u64s;
} __attribute__((packed, aligned(8)));

struct bkey {
    /* Size of combined key and value, in u64s */
    uint8_t     u64s;

    /* Format of key (0 for format local to btree node) */
    uint8_t     format:7,
                needs_whiteout:1;

    /* Type of the value */
    uint8_t     type;

    uint8_t     pad[1];

    struct bversion version;
    uint32_t    size;       /* extent size, in sectors */
    struct bpos p;
} __attribute__((packed, aligned(8)));

struct bkey_packed {
    uint64_t    _data[0];

    /* Size of combined key and value, in u64s */
    uint8_t     u64s;

    /* Format of key (0 for format local to btree node) */

    /*
     * XXX: next incompat on disk format change, switch format and
     * needs_whiteout - bkey_packed() will be cheaper if format is the high
     * bits of the bitfield
     */
    uint8_t     format:7,
                needs_whiteout:1;

    /* Type of the value */
    uint8_t     type;
    uint8_t     key_start[0];

    /*
     * We copy bkeys with struct assignment in various places, and while
     * that shouldn't be done with packed bkeys we can't disallow it in C,
     * and it's legal to cast a bkey to a bkey_packed  - so padding it out
     * to the same size as struct bkey should hopefully be safest.
     */
    uint8_t     pad[sizeof(struct bkey) - 3];
} __attribute__((packed, aligned(8)));

/* bkey with inline value */
struct bkey_i {
    uint64_t    _data[0];

    union {
    struct {
        /* Size of combined key and value, in u64s */
        uint8_t u64s;
    };
    struct {
        struct bkey k;
        struct bch_val  v;
    };
    };
};

/*
 * On clean shutdown, store btree roots and current journal sequence number in
 * the superblock:
 */
struct jset_entry {
    uint16_t    u64s;
    uint8_t     btree_id;
    uint8_t     level;
    uint8_t     type; /* designates what this jset holds */
    uint8_t     pad[3];

    union {
        struct bkey_i   start[0];
        uint64_t    _data[0];
    };
};

struct bch_sb_field_clean {
    struct bch_sb_field field;

    uint32_t    flags;
    uint16_t    _read_clock; /* no longer used */
    uint16_t    _write_clock;
    uint64_t    journal_seq;

    union {
        struct jset_entry start[0];
        uint64_t    _data[0];
    };
};

/* Extents */

/* Compressed/uncompressed size are stored biased by 1: */
struct bch_extent_crc32 {
    uint32_t    type:2,
                _compressed_size:7,
                _uncompressed_size:7,
                offset:7,
                _unused:1,
                csum_type:4,
                compression_type:4;
    uint32_t    csum;
} __attribute__((packed, aligned(8)));

#define CRC32_SIZE_MAX      (1U << 7)
#define CRC32_NONCE_MAX     0

struct bch_extent_crc64 {
    uint64_t    type:3,
                _compressed_size:9,
                _uncompressed_size:9,
                offset:9,
                nonce:10,
                csum_type:4,
                compression_type:4,
                csum_hi:16;
    uint64_t    csum_lo;
} __attribute__((packed, aligned(8)));

#define CRC64_SIZE_MAX      (1U << 9)
#define CRC64_NONCE_MAX     ((1U << 10) - 1)

struct bch_extent_crc128 {
    uint64_t    type:4,
                _compressed_size:13,
                _uncompressed_size:13,
                offset:13,
                nonce:13,
                csum_type:4,
                compression_type:4;
    struct bch_csum     csum;
} __attribute__((packed, aligned(8)));

#define CRC128_SIZE_MAX     (1U << 13)
#define CRC128_NONCE_MAX    ((1U << 13) - 1)

/*
 * @reservation - pointer hasn't been written to, just reserved
 */
struct bch_extent_ptr {
    uint64_t    type:1,
                cached:1,
                unused:1,
                reservation:1,
                offset:44, /* 8 petabytes */
                dev:8,
                gen:8;
} __attribute__((packed, aligned(8)));

struct bch_extent_stripe_ptr {
    uint64_t    type:5,
                block:8,
                redundancy:4,
                idx:47;
};

struct bch_extent_reservation {
    uint64_t    type:6,
                unused:22,
                replicas:4,
                generation:32;
};

union bch_extent_entry {
    unsigned long           type;

#define x(f, n) struct bch_extent_##f   f;
    BCH_EXTENT_ENTRY_TYPES()
#undef x
};

struct bch_btree_ptr_v2 {
    struct bch_val      v;

    uint64_t    mem_ptr;
    uint64_t    seq;
    uint16_t    sectors_written;
    uint16_t    flags;
    struct bpos min_key;
    struct bch_extent_ptr   start[0];
    uint64_t    _data[0];
} __attribute__((packed, aligned(8)));

struct bch_extent {
    struct bch_val      v;

    union bch_extent_entry  start[0];
    uint64_t    _data[0];
} __attribute__((packed, aligned(8)));

/* Inodes */

#define BCACHEFS_ROOT_INO   4096

struct bch_inode {
    struct bch_val      v;

    uint64_t    bi_hash_seed;
    uint32_t    bi_flags;
    uint16_t    bi_mode;
    uint8_t     fields[0];
} __attribute__((packed, aligned(8)));

/* Dirents */

/*
 * Dirents (and xattrs) have to implement string lookups; since our b-tree
 * doesn't support arbitrary length strings for the key, we instead index by a
 * 64 bit hash (currently truncated sha1) of the string, stored in the offset
 * field of the key - using linear probing to resolve hash collisions. This also
 * provides us with the readdir cookie posix requires.
 *
 * Linear probing requires us to use whiteouts for deletions, in the event of a
 * collision:
 */

struct bch_dirent {
    struct bch_val      v;

    /* Target inode number: */
    uint64_t    d_inum;

    /*
     * Copy of mode bits 12-15 from the target inode - so userspace can get
     * the filetype without having to do a stat()
     */
    uint8_t     d_type;

    uint8_t     d_name[];
} __attribute__((packed, aligned(8)));

/* Inline data */

struct bch_inline_data {
    struct bch_val      v;
    uint8_t     data[0];
};

/* Btree nodes */

/*
 * Btree nodes
 *
 * On disk a btree node is a list/log of these; within each set the keys are
 * sorted
 */
struct bset {
    uint64_t    seq;

    /*
     * Highest journal entry this bset contains keys for.
     * If on recovery we don't see that journal entry, this bset is ignored:
     * this allows us to preserve the order of all index updates after a
     * crash, since the journal records a total order of all index updates
     * and anything that didn't make it to the journal doesn't get used.
     */
    uint64_t    journal_seq;

    uint32_t    flags;
    uint16_t    version;
    uint16_t    u64s; /* count of d[] in u64s */

    union {
        struct bkey_packed start[0];
        uint64_t        _data[0];
    };
} __attribute__((packed, aligned(8)));

struct btree_node {
    struct bch_csum     csum;
    uint64_t    magic;

    /* this flags field is encrypted, unlike bset->flags: */
    uint64_t    flags;

    /* Closed interval: */
    struct bpos     min_key;
    struct bpos     max_key;
    struct bch_extent_ptr   _ptr; /* not used anymore */
    struct bkey_format  format;

    union {
    struct bset     keys;
    struct {
        uint8_t     pad[22];
        uint16_t    u64s;
        uint64_t    _data[0];

    };
    };
} __attribute__((packed, aligned(8)));

struct btree_node_entry {
    struct bch_csum     csum;

    union {
    struct bset     keys;
    struct {
        uint8_t     pad[22];
        uint16_t    u64s;
        uint64_t    _data[0];

    };
    };
} __attribute__((packed, aligned(8)));

static inline uint64_t __bch2_sb_magic(struct bch_sb *sb)
{
    uint64_t ret;
    memcpy(&ret, &sb->uuid, sizeof(ret));
    return ret;
}

static inline uint64_t __jset_magic(struct bch_sb *sb)
{
    return __bch2_sb_magic(sb) ^ JSET_MAGIC;
}

static inline uint64_t __bset_magic(struct bch_sb *sb)
{
    return __bch2_sb_magic(sb) ^ BSET_MAGIC;
}

static const struct uuid BCACHE_MAGIC = {
    0xc6, 0x85, 0x73, 0xf6,
    0x4e, 0x1a,
    0x45, 0xca,
    0x82, 0x65,
    0xf5, 0x7f, 0x48, 0xba, 0x6d, 0x81};

const void *benz_bch_next_sibling(const void *p, uint32_t sizeof_p, const void *p_end, const void *c, struct u64s_spec u64s_spec);

const struct bch_sb_field *benz_bch_next_sb_field(const struct bch_sb *p, const struct bch_sb_field *c, enum bch_sb_field_type type);
const struct jset_entry *benz_bch_next_jset_entry(const struct bch_sb_field *p,
                                                  uint32_t sizeof_p,
                                                  const struct jset_entry *c,
                                                  enum bch_jset_entry_type type);
const struct bch_val *benz_bch_first_bch_val(const struct bkey *p, uint8_t key_u64s);
const struct bch_val *benz_bch_next_bch_val(const struct bkey *p, const struct bch_val *c, uint32_t sizeof_c);
const struct bset *benz_bch_next_bset(const struct btree_node *p, const void *p_end, const struct bset *c, const struct bch_sb *sb);
const struct bkey *benz_bch_next_bkey(const struct bset *p, const struct bkey *c, enum bch_bkey_type type);

struct bkey_local benz_bch_parse_bkey(const struct bkey *bkey, const struct bkey_format *format);

uint64_t benz_bch_get_sb_size(const struct bch_sb *sb);
uint64_t benz_bch_get_block_size(const struct bch_sb *sb);
uint64_t benz_bch_get_btree_node_size(const struct bch_sb *sb);
uint64_t benz_bch_get_extent_offset(const struct bch_extent_ptr *bch_extent_ptr);

const struct bkey *benz_bch_file_offset_size(const struct bkey *bkey,
                                             const struct bch_val *bch_val,
                                             uint64_t *file_offset,
                                             uint64_t *offset,
                                             uint64_t *size);
uint64_t benz_bch_inline_data_offset(const struct btree_node* start, const struct bch_val *bch_val, uint64_t start_offset);

struct bch_sb *benz_bch_realloc_sb(struct bch_sb *sb, uint64_t size);
struct btree_node *benz_bch_malloc_btree_node(const struct bch_sb *sb);

uint64_t benz_bch_fread_sb(struct bch_sb *sb, uint64_t size, FILE *fp);
uint64_t benz_bch_fread_btree_node(struct btree_node *btree_node, const struct bch_sb *sb, const struct bch_btree_ptr_v2 *btree_ptr, FILE *fp);

typedef struct {
    FILE *fp;
    long size;
    struct bch_sb *sb;
} Bcachefs;

<<<<<<< HEAD
typedef struct BCacheFS_iterator {
    enum btree_id type;                         //! which btree are we iterating over
    const struct jset_entry *jset_entry;        //! journal entry specifying the location of the btree root
    const struct bch_btree_ptr_v2 *btree_ptr;   //! current btree node location
    const struct bset *bset;                    //! current bset inside the btree
    const void *bkey;                           //! current bkey inside the bset
    const struct bch_val *bch_val;              //! current value stored inside along side the key
    struct btree_node *btree_node;              //! current btree node
    struct BCacheFS_iterator *next_it;          //! pointer to the children btree node if iterating over nested Btrees
} BCacheFS_iterator;
=======
typedef struct Bcachefs_iterator {
    enum btree_id type;
    const struct jset_entry *jset_entry;
    const struct bch_btree_ptr_v2 *btree_ptr;
    const struct bset *bset;
    const void *bkey;
    const struct bch_val *bch_val;
    struct btree_node *btree_node;
    struct Bcachefs_iterator *next_it;
} Bcachefs_iterator;
>>>>>>> f7829014


//! Decoded value from the extend btree
typedef struct {
    uint64_t inode;
    uint64_t file_offset;
    uint64_t offset;
    uint64_t size;
} Bcachefs_extent;

//! Decoded value from the inode btree
typedef struct {
    uint64_t inode;
    uint64_t size;
} BCacheFS_inode;

//! Decoded value from the dirent btree
typedef struct {
    uint64_t parent_inode;
    uint64_t inode;
    uint8_t type;
    const uint8_t *name;
<<<<<<< HEAD
} BCacheFS_dirent;

int BCacheFS_fini(BCacheFS *this);
int BCacheFS_open(BCacheFS *this, const char *path);
int BCacheFS_close(BCacheFS *this);
int BCacheFS_iter(const BCacheFS *this, BCacheFS_iterator *iter, enum btree_id type);
int BCacheFS_next_iter(const BCacheFS *this, BCacheFS_iterator *iter, const struct bch_btree_ptr_v2 *btree_ptr);
int BCacheFS_iter_fini(const BCacheFS *this, BCacheFS_iterator *iter);
const struct bch_val *BCacheFS_iter_next(const BCacheFS *this, BCacheFS_iterator *iter);
const struct jset_entry *BCacheFS_iter_next_jset_entry(const BCacheFS *this, BCacheFS_iterator *iter);
const struct bch_btree_ptr_v2 *BCacheFS_iter_next_btree_ptr(const BCacheFS *this, BCacheFS_iterator *iter);
const struct bset *BCacheFS_iter_next_bset(const BCacheFS *this, BCacheFS_iterator *iter);

BCacheFS_dirent BCacheFS_iter_make_dirent(const BCacheFS *this, BCacheFS_iterator *iter);
BCacheFS_extent BCacheFS_iter_make_extent(const BCacheFS *this, BCacheFS_iterator *iter);
BCacheFS_inode BCacheFS_iter_make_inode(const BCacheFS *this, BCacheFS_iterator *iter);
=======
} Bcachefs_dirent;

int Bcachefs_fini(Bcachefs *this);
int Bcachefs_open(Bcachefs *this, const char *path);
int Bcachefs_close(Bcachefs *this);
int Bcachefs_iter(const Bcachefs *this, Bcachefs_iterator *iter, enum btree_id type);
int Bcachefs_next_iter(const Bcachefs *this, Bcachefs_iterator *iter, const struct bch_btree_ptr_v2 *btree_ptr);
int Bcachefs_iter_fini(const Bcachefs *this, Bcachefs_iterator *iter);
const struct bch_val *Bcachefs_iter_next(const Bcachefs *this, Bcachefs_iterator *iter);
const struct jset_entry *Bcachefs_iter_next_jset_entry(const Bcachefs *this, Bcachefs_iterator *iter);
const struct bch_btree_ptr_v2 *Bcachefs_iter_next_btree_ptr(const Bcachefs *this, Bcachefs_iterator *iter);
const struct bset *Bcachefs_iter_next_bset(const Bcachefs *this, Bcachefs_iterator *iter);
Bcachefs_dirent Bcachefs_iter_make_dirent(const Bcachefs *this, Bcachefs_iterator *iter);
Bcachefs_extent Bcachefs_iter_make_extent(const Bcachefs *this, Bcachefs_iterator *iter);
>>>>>>> f7829014

uint64_t benz_get_flag_bits(const uint64_t bitfield, uint8_t first_bit, uint8_t last_bit);

uint64_t benz_uintXX_as_uint64(const uint8_t *bytes, uint8_t sizeof_uint);

void benz_print_chars(const uint8_t *bytes, uint64_t len);
void benz_print_bytes(const uint8_t *bytes, uint64_t len);
void benz_print_bits(uint64_t bitfield);
void benz_print_hex(const uint8_t *hex, uint64_t len);
void benz_print_uuid(const struct uuid *uuid);

/* End Extern "C" and Include Guard */
#ifdef __cplusplus
}
#endif
#endif<|MERGE_RESOLUTION|>--- conflicted
+++ resolved
@@ -748,8 +748,7 @@
     struct bch_sb *sb;
 } Bcachefs;
 
-<<<<<<< HEAD
-typedef struct BCacheFS_iterator {
+typedef struct Bcachefs_iterator {
     enum btree_id type;                         //! which btree are we iterating over
     const struct jset_entry *jset_entry;        //! journal entry specifying the location of the btree root
     const struct bch_btree_ptr_v2 *btree_ptr;   //! current btree node location
@@ -757,20 +756,8 @@
     const void *bkey;                           //! current bkey inside the bset
     const struct bch_val *bch_val;              //! current value stored inside along side the key
     struct btree_node *btree_node;              //! current btree node
-    struct BCacheFS_iterator *next_it;          //! pointer to the children btree node if iterating over nested Btrees
-} BCacheFS_iterator;
-=======
-typedef struct Bcachefs_iterator {
-    enum btree_id type;
-    const struct jset_entry *jset_entry;
-    const struct bch_btree_ptr_v2 *btree_ptr;
-    const struct bset *bset;
-    const void *bkey;
-    const struct bch_val *bch_val;
-    struct btree_node *btree_node;
-    struct Bcachefs_iterator *next_it;
+    struct Bcachefs_iterator *next_it;          //! pointer to the children btree node if iterating over nested Btrees
 } Bcachefs_iterator;
->>>>>>> f7829014
 
 
 //! Decoded value from the extend btree
@@ -785,7 +772,7 @@
 typedef struct {
     uint64_t inode;
     uint64_t size;
-} BCacheFS_inode;
+} Bcachefs_inode;
 
 //! Decoded value from the dirent btree
 typedef struct {
@@ -793,24 +780,6 @@
     uint64_t inode;
     uint8_t type;
     const uint8_t *name;
-<<<<<<< HEAD
-} BCacheFS_dirent;
-
-int BCacheFS_fini(BCacheFS *this);
-int BCacheFS_open(BCacheFS *this, const char *path);
-int BCacheFS_close(BCacheFS *this);
-int BCacheFS_iter(const BCacheFS *this, BCacheFS_iterator *iter, enum btree_id type);
-int BCacheFS_next_iter(const BCacheFS *this, BCacheFS_iterator *iter, const struct bch_btree_ptr_v2 *btree_ptr);
-int BCacheFS_iter_fini(const BCacheFS *this, BCacheFS_iterator *iter);
-const struct bch_val *BCacheFS_iter_next(const BCacheFS *this, BCacheFS_iterator *iter);
-const struct jset_entry *BCacheFS_iter_next_jset_entry(const BCacheFS *this, BCacheFS_iterator *iter);
-const struct bch_btree_ptr_v2 *BCacheFS_iter_next_btree_ptr(const BCacheFS *this, BCacheFS_iterator *iter);
-const struct bset *BCacheFS_iter_next_bset(const BCacheFS *this, BCacheFS_iterator *iter);
-
-BCacheFS_dirent BCacheFS_iter_make_dirent(const BCacheFS *this, BCacheFS_iterator *iter);
-BCacheFS_extent BCacheFS_iter_make_extent(const BCacheFS *this, BCacheFS_iterator *iter);
-BCacheFS_inode BCacheFS_iter_make_inode(const BCacheFS *this, BCacheFS_iterator *iter);
-=======
 } Bcachefs_dirent;
 
 int Bcachefs_fini(Bcachefs *this);
@@ -825,7 +794,7 @@
 const struct bset *Bcachefs_iter_next_bset(const Bcachefs *this, Bcachefs_iterator *iter);
 Bcachefs_dirent Bcachefs_iter_make_dirent(const Bcachefs *this, Bcachefs_iterator *iter);
 Bcachefs_extent Bcachefs_iter_make_extent(const Bcachefs *this, Bcachefs_iterator *iter);
->>>>>>> f7829014
+Bcachefs_inode BCacheFS_iter_make_inode(const Bcachefs *this, Bcachefs_iterator *iter);
 
 uint64_t benz_get_flag_bits(const uint64_t bitfield, uint8_t first_bit, uint8_t last_bit);
 
