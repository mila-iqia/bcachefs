# This file is used to ignore files which are generated
# ----------------------------------------------------------------------------

*~
*.autosave
*.a
*.core
*.moc
*.o
*.obj
*.orig
*.rej
*.so
*.so.*
*_pch.h.cpp
*_resource.rc
*.qm
.#*
*.*#
core
!core/
tags
.DS_Store
.directory
*.debug
Makefile*
CMakeFiles/
CMakeCache.txt
CMakeLists.txt.user
cmake_install.cmake
*.prl
*.app
moc_*.cpp
ui_*.h
qrc_*.cpp
Thumbs.db
*.res
*.rc
/.qmake.cache
/.qmake.stash

# qtcreator generated files
*.pro.user*
build-*/

# xemacs temporary files
*.flc

# Vim temporary files
.*.swp

# Visual Studio generated files
*.ib_pdb_index
*.idb
*.ilk
*.pdb
*.sln
*.suo
*.vcproj
*vcproj.*.*.user
*.ncb
*.sdf
*.opensdf
*.vcxproj
*vcxproj.*

# IDEA
/.idea/

# MinGW generated files
*.Debug
*.Release

# Byte-compiled / optimized / DLL files
__pycache__/
*.py[cod]
*$py.class

# C extensions
*.so

# Binaries
# --------
*.dll
*.exe

# Distribution / packaging
.Python
build/
develop-eggs/
dist/
downloads/
eggs/
.eggs/
lib/
lib64/
parts/
sdist/
var/
wheels/
pip-wheel-metadata/
share/python-wheels/
*.egg-info/
.installed.cfg
*.egg
MANIFEST

# PyInstaller
#  Usually these files are written by a python script from a template
#  before PyInstaller builds the exe, so as to inject date/other infos into it.
*.manifest
*.spec

# Installer logs
pip-log.txt
pip-delete-this-directory.txt

# Unit test / coverage reports
htmlcov/
.tox/
.nox/
.coverage*
.coverage.*
.cache
nosetests.xml
coverage.xml
*.cover
*.py,cover
.hypothesis/
.pytest_cache/

# Translations
*.mo
*.pot

# Django stuff:
*.log
local_settings.py
db.sqlite3
db.sqlite3-journal

# Flask stuff:
instance/
.webassets-cache

# Scrapy stuff:
.scrapy

# Sphinx documentation
docs/_build/

# PyBuilder
target/

# Jupyter Notebook
.ipynb_checkpoints

# IPython
profile_default/
ipython_config.py

# pyenv
.python-version

# pipenv
#   According to pypa/pipenv#598, it is recommended to include Pipfile.lock in version control.
#   However, in case of collaboration, if having platform-specific dependencies or dependencies
#   having no cross-platform support, pipenv may install dependencies that don't work, or not
#   install all needed dependencies.
#Pipfile.lock

# PEP 582; used by e.g. github.com/David-OConnor/pyflow
__pypackages__/

# Celery stuff
celerybeat-schedule
celerybeat.pid

# SageMath parsed files
*.sage.py

# Environments
.env
.venv
env/
venv/
ENV/
env.bak/
venv.bak/

# Spyder project settings
.spyderproject
.spyproject

# Rope project settings
.ropeproject

# mkdocs documentation
/site

# mypy
.mypy_cache/
.dmypy.json
dmypy.json

# Pyre type checker
.pyre/

/.bsync*
/env/
/tmp/
/venv/
*.out
<<<<<<< HEAD
docs/Doxyfile
docs/html/
docs/latex/
=======
.vscode/
>>>>>>> c85490f5
<|MERGE_RESOLUTION|>--- conflicted
+++ resolved
@@ -211,10 +211,7 @@
 /tmp/
 /venv/
 *.out
-<<<<<<< HEAD
 docs/Doxyfile
 docs/html/
 docs/latex/
-=======
-.vscode/
->>>>>>> c85490f5
+.vscode/