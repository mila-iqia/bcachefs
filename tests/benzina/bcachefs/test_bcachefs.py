import os

import pytest
import multiprocessing as mp

import bcachefs.bcachefs as bchfs
from bcachefs import Bcachefs
from bcachefs.testing import filepath
<<<<<<< HEAD
=======

>>>>>>> cbd1e40c

MINI = "testdata/mini_bcachefs.img"

TEST_IMAGES = [MINI]


@pytest.mark.parametrize("image", TEST_IMAGES)
def test___enter__(image):
    image = filepath(image)
    assert os.path.exists(image)

    fs = Bcachefs(image)
    assert not fs.closed
    assert fs.size > 0
    with fs:
        assert not fs.closed
        assert fs.size > 0

    assert fs.closed
    assert fs.size == 0

    del fs
    with Bcachefs(image) as fs:
        assert not fs.closed
        assert fs.size > 0


@pytest.mark.parametrize("image", TEST_IMAGES)
def test___iter__(image):
    image = filepath(image)
    assert os.path.exists(image)

    with Bcachefs(image) as fs:
        assert sorted([ent.name for ent in fs]) == [
            "dir",
            "file1",
            "file2",
            "lost+found",
            "n02033041",
            "n02033041_3834.JPEG",
            "n02445715",
            "n02445715_16523.JPEG",
            "n04467665",
            "n04467665_63788.JPEG",
            "n04584207",
            "n04584207_7936.JPEG",
            "n09332890",
            "n09332890_29876.JPEG",
            "subdir",
        ]


@pytest.mark.parametrize("image", TEST_IMAGES)
def test_find_dirent(image):
    image = filepath(image)
    assert os.path.exists(image)

    with Bcachefs(image) as fs:
        dirent = fs.find_dirent("/")
        assert dirent.parent_inode == 0
        assert dirent.inode == 4096
        assert dirent.type == bchfs.DIR_TYPE
        assert dirent.name == "/"
        assert dirent == bchfs.ROOT_DIRENT

        dir_dirent = fs.find_dirent("/dir")
        assert dir_dirent.parent_inode == bchfs.ROOT_DIRENT.inode
        assert dir_dirent.type == bchfs.DIR_TYPE
        assert dir_dirent.name == "dir"

        subdir_dirent = fs.find_dirent("/dir/subdir")
        assert subdir_dirent.parent_inode == dir_dirent.inode
        assert subdir_dirent.type == bchfs.DIR_TYPE
        assert subdir_dirent.name == "subdir"


@pytest.mark.parametrize("image", TEST_IMAGES)
def test_ls(image):
    image = filepath(image)
    assert os.path.exists(image)

    with Bcachefs(image) as fs:
        ls = [e.name for e in fs.ls()]
        ls.sort()
        assert ls == [
            "dir",
            "file1",
            "lost+found",
            "n02033041",
            "n02445715",
            "n04467665",
            "n04584207",
            "n09332890",
        ]
        ls = [e.name for e in fs.ls("/dir")]
        assert ls == ["subdir"]
        ls = [e.name for e in fs.ls("/n04467665")]
        assert ls == ["n04467665_63788.JPEG"]


@pytest.mark.parametrize("image", TEST_IMAGES)
def test_read_file(image):
    image = filepath(image)
    assert os.path.exists(image)

    with Bcachefs(image) as fs:
        inode = fs.find_dirent("file1").inode
        assert bytes(fs.read_file(inode)) == b"File content 1\n"

        inode = fs.find_dirent("dir/subdir/file2").inode
        assert fs.read_file(inode) == b"File content 2\n"
        assert bytes(fs.read_file("dir/subdir/file2")) == b"File content 2\n"


@pytest.mark.parametrize("image", TEST_IMAGES)
def test_file_size(image):
    image = filepath(image)
    assert os.path.exists(image)

    with Bcachefs(image) as fs:
        inode = fs.find_dirent("file1").inode

        file_size = fs._inode_map.get(inode)
        assert file_size, "file inode should be present"

        extents = fs._extents_map[inode]
        size_check = 0
        for extent in extents:
            size_check += extent.size

        assert (
            size_check - 1 == file_size
        ), "sum of extends is equal to file_size (minus the null character)"


@pytest.mark.parametrize("image", TEST_IMAGES)
def test_walk(image):
    image = filepath(image)
    assert os.path.exists(image)

    with Bcachefs(image) as fs:
        subdir_walk = list(fs.walk("dir/subdir"))
        assert len(subdir_walk) == 1

        subdir_dirpath, subdir_dirnames, subdir_filenames = subdir_walk[0]
        subdir_filenames = [f.name for f in subdir_filenames]
        assert len(subdir_dirnames) == 0
        assert subdir_filenames == ["file2"]

        dir_walk = list(fs.walk("dir"))
        dir_dirpath, dir_dirnames, dir_filenames = dir_walk[0]
        dir_dirnames = [d.name for d in dir_dirnames]
        assert dir_dirnames == ["subdir"]
        assert len(dir_filenames) == 0

        assert dir_walk[1] == subdir_walk[0]


@pytest.mark.parametrize("image", TEST_IMAGES)
def test_cursor___iter__(image):
    image = filepath(image)
    assert os.path.exists(image)
<<<<<<< HEAD

    with Bcachefs(image) as fs, Bcachefs(image).cd() as cursor:
        assert sorted([ent.name for ent in cursor]) == sorted([ent.name for ent in fs])
=======
    with Bcachefs(image) as fs, Bcachefs(image).cd() as cursor:
        assert sorted([ent.name for ent in cursor]) == sorted(
            [ent.name for ent in fs]
        )
>>>>>>> cbd1e40c
        cursor.cd("dir")
        assert sorted([ent.name for ent in cursor]) == ["file2", "subdir"]


@pytest.mark.parametrize("image", TEST_IMAGES)
def test_cursor_cd(image):
    image = filepath(image)
    assert os.path.exists(image)

    with Bcachefs(image).cd() as cursor:
        assert cursor.pwd == "/"
        cursor.cd("dir/subdir")
        assert cursor.pwd == "/dir/subdir"
        cursor.cd("..")
        assert cursor.pwd == "/dir"
        cursor.cd("/dir/subdir")
        assert cursor.pwd == "/dir/subdir"
        cursor.cd("../..")
        assert cursor.pwd == "/"


@pytest.mark.parametrize("image", TEST_IMAGES)
def test_cursor_find_dirent(image):
    image = filepath(image)
    assert os.path.exists(image)
<<<<<<< HEAD

=======
>>>>>>> cbd1e40c
    with Bcachefs(image) as fs, Bcachefs(image).cd() as cursor:
        cursor.cd("dir/subdir")
        assert cursor.find_dirent("file2") == fs.find_dirent("dir/subdir/file2")


@pytest.mark.parametrize("image", TEST_IMAGES)
def test_cursor_ls(image):
    image = filepath(image)
    assert os.path.exists(image)
<<<<<<< HEAD

=======
>>>>>>> cbd1e40c
    with Bcachefs(image) as fs, Bcachefs(image).cd() as cursor:
        cursor.cd("dir/subdir")
        assert cursor.ls() == fs.ls("dir/subdir")
        cursor.cd()
        assert cursor.ls() == fs.ls()


@pytest.mark.parametrize("image", TEST_IMAGES)
def test_cursor_walk(image):
    image = filepath(image)
    assert os.path.exists(image)
<<<<<<< HEAD

=======
>>>>>>> cbd1e40c
    with Bcachefs(image) as fs, Bcachefs(image).cd() as cursor:
        cursor.cd("dir")
        assert list(cursor.walk("subdir")) == list(fs.walk("/dir/subdir"))


def test_namelist():
    image = filepath(MINI)
    assert os.path.exists(image)

    with Bcachefs(image) as fs:
        assert fs.namelist() == [
            "file1",
            "n09332890/n09332890_29876.JPEG",
            "dir/subdir/file2",
            "n04467665/n04467665_63788.JPEG",
            "n02033041/n02033041_3834.JPEG",
            "n02445715/n02445715_16523.JPEG",
            "n04584207/n04584207_7936.JPEG",
        ]


def count_size(fs, name):
    import coverage

    coverage.process_startup()

    with fs:

        try:
            with fs.open(name, "rb") as f:
                return len(f.read())
        except FileNotFoundError:
            return 0


@pytest.mark.parametrize("image", TEST_IMAGES)
def test_multiprocess(image):

    image = filepath(image)
    assert os.path.exists(image)

    with Bcachefs(image) as fs:
        files = fs.namelist()

        with mp.Pool(4) as p:
            sizes = p.starmap(count_size, [(fs, n) for n in files])

    assert sum(sizes) > 1<|MERGE_RESOLUTION|>--- conflicted
+++ resolved
@@ -6,10 +6,7 @@
 import bcachefs.bcachefs as bchfs
 from bcachefs import Bcachefs
 from bcachefs.testing import filepath
-<<<<<<< HEAD
-=======
-
->>>>>>> cbd1e40c
+
 
 MINI = "testdata/mini_bcachefs.img"
 
@@ -22,8 +19,8 @@
     assert os.path.exists(image)
 
     fs = Bcachefs(image)
-    assert not fs.closed
-    assert fs.size > 0
+    assert fs.closed
+    assert fs.size == 0
     with fs:
         assert not fs.closed
         assert fs.size > 0
@@ -172,16 +169,10 @@
 def test_cursor___iter__(image):
     image = filepath(image)
     assert os.path.exists(image)
-<<<<<<< HEAD
-
-    with Bcachefs(image) as fs, Bcachefs(image).cd() as cursor:
-        assert sorted([ent.name for ent in cursor]) == sorted([ent.name for ent in fs])
-=======
     with Bcachefs(image) as fs, Bcachefs(image).cd() as cursor:
         assert sorted([ent.name for ent in cursor]) == sorted(
             [ent.name for ent in fs]
         )
->>>>>>> cbd1e40c
         cursor.cd("dir")
         assert sorted([ent.name for ent in cursor]) == ["file2", "subdir"]
 
@@ -207,10 +198,6 @@
 def test_cursor_find_dirent(image):
     image = filepath(image)
     assert os.path.exists(image)
-<<<<<<< HEAD
-
-=======
->>>>>>> cbd1e40c
     with Bcachefs(image) as fs, Bcachefs(image).cd() as cursor:
         cursor.cd("dir/subdir")
         assert cursor.find_dirent("file2") == fs.find_dirent("dir/subdir/file2")
@@ -220,10 +207,6 @@
 def test_cursor_ls(image):
     image = filepath(image)
     assert os.path.exists(image)
-<<<<<<< HEAD
-
-=======
->>>>>>> cbd1e40c
     with Bcachefs(image) as fs, Bcachefs(image).cd() as cursor:
         cursor.cd("dir/subdir")
         assert cursor.ls() == fs.ls("dir/subdir")
@@ -235,10 +218,6 @@
 def test_cursor_walk(image):
     image = filepath(image)
     assert os.path.exists(image)
-<<<<<<< HEAD
-
-=======
->>>>>>> cbd1e40c
     with Bcachefs(image) as fs, Bcachefs(image).cd() as cursor:
         cursor.cd("dir")
         assert list(cursor.walk("subdir")) == list(fs.walk("/dir/subdir"))
