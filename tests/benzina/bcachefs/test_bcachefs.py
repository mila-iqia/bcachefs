import os

import pytest

import bcachefs.bcachefs as bchfs
from bcachefs import Bcachefs

MINI = "testdata/mini_Bcachefs.img"

TEST_IMAGES = [MINI]


@pytest.mark.parametrize("image", TEST_IMAGES)
def test___enter__(image):
    assert os.path.exists(image)
    fs = Bcachefs(image)
    assert fs.closed
    assert fs.size == 0
    with fs:
        assert not fs.closed
        assert fs.size > 0

    assert fs.closed
    assert fs.size == 0

    del fs
    with Bcachefs(image) as fs:
        assert not fs.closed
        assert fs.size > 0


@pytest.mark.parametrize("image", TEST_IMAGES)
def test___iter__(image):
    assert os.path.exists(image)
    with Bcachefs(image) as fs:
        assert sorted([ent.name for ent in fs]) == [
            "dir",
            "file1",
            "file2",
            "lost+found",
            "n02033041",
            "n02033041_3834.JPEG",
            "n02445715",
            "n02445715_16523.JPEG",
            "n04467665",
            "n04467665_63788.JPEG",
            "n04584207",
            "n04584207_7936.JPEG",
            "n09332890",
            "n09332890_29876.JPEG",
            "subdir",
        ]


@pytest.mark.parametrize("image", TEST_IMAGES)
def test_find_dirent(image):
    assert os.path.exists(image)
    with Bcachefs(image) as fs:
        dirent = fs.find_dirent("/")
        assert dirent.parent_inode == 0
        assert dirent.inode == 4096
        assert dirent.type == bchfs.DIR_TYPE
        assert dirent.name == "/"
        assert dirent == bchfs.ROOT_DIRENT
        dir_dirent = fs.find_dirent("/dir")
        assert dir_dirent.parent_inode == bchfs.ROOT_DIRENT.inode
        assert dir_dirent.type == bchfs.DIR_TYPE
        assert dir_dirent.name == "dir"
        subdir_dirent = fs.find_dirent("/dir/subdir")
        assert subdir_dirent.parent_inode == dir_dirent.inode
        assert subdir_dirent.type == bchfs.DIR_TYPE
        assert subdir_dirent.name == "subdir"


@pytest.mark.parametrize("image", TEST_IMAGES)
def test_ls(image):
    assert os.path.exists(image)
    with Bcachefs(image) as fs:
        ls = [e.name for e in fs.ls()]
        ls.sort()
        assert ls == [
            "dir",
            "file1",
            "lost+found",
            "n02033041",
            "n02445715",
            "n04467665",
            "n04584207",
            "n09332890",
        ]
        ls = [e.name for e in fs.ls("/dir")]
        assert ls == ["subdir"]
        ls = [e.name for e in fs.ls("/n04467665")]
        assert ls == ["n04467665_63788.JPEG"]


def test_read_file():
    assert os.path.exists("testdata/mini_Bcachefs.img")

    with Bcachefs("testdata/mini_Bcachefs.img") as fs:
        inode = fs.find_dirent("file1").inode
<<<<<<< HEAD
        assert fs.read_file(inode) == b"File content 1\n\0"

        inode = fs.find_dirent("dir/subdir/file2").inode

        assert fs.read_file(inode) == b"File content 2\n\0"
        assert fs.read_file("dir/subdir/file2") == b"File content 2\n\0"


def test_open_file():
    assert os.path.exists("testdata/mini_Bcachefs.img")

    with Bcachefs("testdata/mini_Bcachefs.img") as fs:

        inode = fs.find_dirent("file1").inode

        assert not fs.closed

        with fs.open(inode) as f:
            assert f.readall() == b"File content 1\n\0"

        with fs.open("dir/subdir/file2") as f:
            assert f.readall() == b"File content 2\n\0"
=======
        assert bytes(fs.read_file(inode)) == b"File content 1\n"

        inode = fs.find_dirent("dir/subdir/file2").inode
        assert fs.read_file(inode) == b"File content 2\n"
        assert bytes(fs.read_file("dir/subdir/file2")) == b"File content 2\n"


@pytest.mark.parametrize("image", TEST_IMAGES)
def test_file_size(image):
    assert os.path.exists(image)
    with Bcachefs(image) as fs:
        inode = fs.find_dirent("file1").inode

        file_size = fs._inode_map.get(inode)
        assert file_size, "file inode should be present"

        extents = fs._extents_map[inode]
        size_check = 0
        for extent in extents:
            size_check += extent.size

        assert size_check - 1 == file_size, "sum of extends is equal to file_size (minus the null character)"
>>>>>>> c85490f5


@pytest.mark.parametrize("image", TEST_IMAGES)
def test_walk(image):
    assert os.path.exists(image)
    with Bcachefs(image) as fs:
        subdir_walk = list(fs.walk("dir/subdir"))
        assert len(subdir_walk) == 1

        subdir_dirpath, subdir_dirnames, subdir_filenames = subdir_walk[0]
        subdir_filenames = [f.name for f in subdir_filenames]
        assert len(subdir_dirnames) == 0
        assert subdir_filenames == ["file2"]

        dir_walk = list(fs.walk("dir"))
        dir_dirpath, dir_dirnames, dir_filenames = dir_walk[0]
        dir_dirnames = [d.name for d in dir_dirnames]
        assert dir_dirnames == ["subdir"]
        assert len(dir_filenames) == 0

        assert dir_walk[1] == subdir_walk[0]


@pytest.mark.parametrize("image", TEST_IMAGES)
def test_cursor___iter__(image):
    assert os.path.exists(image)
    with Bcachefs(image) as fs, Bcachefs(image).cd() as cursor:
        assert sorted([ent.name for ent in cursor]) == sorted([ent.name for ent in fs])
        cursor.cd("dir")
        assert sorted([ent.name for ent in cursor]) == ["file2", "subdir"]


@pytest.mark.parametrize("image", TEST_IMAGES)
def test_cursor_cd(image):
    assert os.path.exists(image)
    with Bcachefs(image).cd() as cursor:
        assert cursor.pwd == "/"
        cursor.cd("dir/subdir")
        assert cursor.pwd == "/dir/subdir"
        cursor.cd("..")
        assert cursor.pwd == "/dir"
        cursor.cd("/dir/subdir")
        assert cursor.pwd == "/dir/subdir"
        cursor.cd("../..")
        assert cursor.pwd == "/"


@pytest.mark.parametrize("image", TEST_IMAGES)
def test_cursor_find_dirent(image):
    assert os.path.exists(image)
    with Bcachefs(image) as fs, Bcachefs(image).cd() as cursor:
        cursor.cd("dir/subdir")
        assert cursor.find_dirent("file2") == fs.find_dirent("dir/subdir/file2")


@pytest.mark.parametrize("image", TEST_IMAGES)
def test_cursor_ls(image):
    assert os.path.exists(image)
    with Bcachefs(image) as fs, Bcachefs(image).cd() as cursor:
        cursor.cd("dir/subdir")
        assert cursor.ls() == fs.ls("dir/subdir")
        cursor.cd()
        assert cursor.ls() == fs.ls()


@pytest.mark.parametrize("image", TEST_IMAGES)
def test_cursor_walk(image):
    assert os.path.exists(image)
    with Bcachefs(image) as fs, Bcachefs(image).cd() as cursor:
        cursor.cd("dir")
        assert list(cursor.walk("subdir")) == list(fs.walk("/dir/subdir"))<|MERGE_RESOLUTION|>--- conflicted
+++ resolved
@@ -95,34 +95,10 @@
 
 
 def test_read_file():
-    assert os.path.exists("testdata/mini_Bcachefs.img")
+    assert os.path.exists(MINI)
 
-    with Bcachefs("testdata/mini_Bcachefs.img") as fs:
+    with Bcachefs(MINI) as fs:
         inode = fs.find_dirent("file1").inode
-<<<<<<< HEAD
-        assert fs.read_file(inode) == b"File content 1\n\0"
-
-        inode = fs.find_dirent("dir/subdir/file2").inode
-
-        assert fs.read_file(inode) == b"File content 2\n\0"
-        assert fs.read_file("dir/subdir/file2") == b"File content 2\n\0"
-
-
-def test_open_file():
-    assert os.path.exists("testdata/mini_Bcachefs.img")
-
-    with Bcachefs("testdata/mini_Bcachefs.img") as fs:
-
-        inode = fs.find_dirent("file1").inode
-
-        assert not fs.closed
-
-        with fs.open(inode) as f:
-            assert f.readall() == b"File content 1\n\0"
-
-        with fs.open("dir/subdir/file2") as f:
-            assert f.readall() == b"File content 2\n\0"
-=======
         assert bytes(fs.read_file(inode)) == b"File content 1\n"
 
         inode = fs.find_dirent("dir/subdir/file2").inode
@@ -144,8 +120,9 @@
         for extent in extents:
             size_check += extent.size
 
-        assert size_check - 1 == file_size, "sum of extends is equal to file_size (minus the null character)"
->>>>>>> c85490f5
+        assert (
+            size_check - 1 == file_size
+        ), "sum of extends is equal to file_size (minus the null character)"
 
 
 @pytest.mark.parametrize("image", TEST_IMAGES)
