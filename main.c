--- conflicted
+++ resolved
@@ -10,13 +10,8 @@
 
 int main()
 {
-<<<<<<< HEAD
-    BCacheFS bchfs = {0};
-    if (BCacheFS_open(&bchfs, LINKS)) {}
-=======
     Bcachefs bchfs = {0};
-    if (Bcachefs_open(&bchfs, "testdata/mini_bcachefs.img")) {}
->>>>>>> f7829014
+    if (Bcachefs_open(&bchfs, LINKS)) {}
     else
     {
         return 1;
