--- conflicted
+++ resolved
@@ -89,7 +89,6 @@
     // Dirent
     // -----------------------------------------------------------------------------
     {
-<<<<<<< HEAD
         Bcachefs_iterator bchfs_iter = {0};
         Bcachefs_iter(&bchfs, &bchfs_iter, BTREE_ID_dirents);
         bch_val = Bcachefs_iter_next(&bchfs, &bchfs_iter);
@@ -97,27 +96,20 @@
         while (bch_val)
         {
             Bcachefs_dirent dirent = Bcachefs_iter_make_dirent(&bchfs, &bchfs_iter);
+            char fname[30] = {0};
+            memcpy(fname, dirent.name, dirent.name_len);
+
             printf("dirent %3d: p:%10llu, i:%10llu, t:%10u, %s\n",
                 i,
                 dirent.parent_inode,
                 dirent.inode,
                 dirent.type,
-                dirent.name);
+                fname);
 
             bch_val = Bcachefs_iter_next(&bchfs, &bchfs_iter);
             i += 1;
         }
         Bcachefs_iter_fini(&bchfs, &bchfs_iter);
-=======
-        Bcachefs_dirent dirent = Bcachefs_iter_make_dirent(&bchfs, &bchfs_iter);
-        char fname[30] = {0};
-        memcpy(fname, dirent.name, dirent.name_len);
-        printf("dirent: p:%llu, i:%llu, t:%u, %s\n",
-               dirent.parent_inode,
-               dirent.inode,
-               dirent.type,
-               fname);
->>>>>>> 5debb767
     }
 
     Bcachefs_fini(&bchfs);
